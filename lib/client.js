/*
Copyright 2015, 2016 OpenMarket Ltd

Licensed under the Apache License, Version 2.0 (the "License");
you may not use this file except in compliance with the License.
You may obtain a copy of the License at

    http://www.apache.org/licenses/LICENSE-2.0

Unless required by applicable law or agreed to in writing, software
distributed under the License is distributed on an "AS IS" BASIS,
WITHOUT WARRANTIES OR CONDITIONS OF ANY KIND, either express or implied.
See the License for the specific language governing permissions and
limitations under the License.
*/
"use strict";

var PushProcessor = require('./pushprocessor');

/**
 * This is an internal module. See {@link MatrixClient} for the public class.
 * @module client
 */
var EventEmitter = require("events").EventEmitter;
var q = require("q");

var httpApi = require("./http-api");
var MatrixEvent = require("./models/event").MatrixEvent;
var EventStatus = require("./models/event").EventStatus;
var SearchResult = require("./models/search-result");
var StubStore = require("./store/stub");
var webRtcCall = require("./webrtc/call");
var utils = require("./utils");
var contentRepo = require("./content-repo");
var Filter = require("./filter");
var SyncApi = require("./sync");
var MatrixError = httpApi.MatrixError;

var SCROLLBACK_DELAY_MS = 3000;
var CRYPTO_ENABLED = false;

try {
    var Olm = require("olm");
    if (Olm.Account && Olm.Session) {
        CRYPTO_ENABLED = true;
    }
} catch (e) {
    // Olm not installed.
}

var OLM_ALGORITHM = "m.olm.v1.curve25519-aes-sha2";

/**
 * Construct a Matrix Client. Only directly construct this if you want to use
 * custom modules. Normally, {@link createClient} should be used
 * as it specifies 'sensible' defaults for these modules.
 * @constructor
 * @extends {external:EventEmitter}
 *
 * @param {Object} opts The configuration options for this client.
 * @param {string} opts.baseUrl Required. The base URL to the client-server
 * HTTP API.
 * @param {string} opts.idBaseUrl Optional. The base identity server URL for
 * identity server requests.
 * @param {Function} opts.request Required. The function to invoke for HTTP
 * requests. The value of this property is typically <code>require("request")
 * </code> as it returns a function which meets the required interface. See
 * {@link requestFunction} for more information.
 *
 * @param {string} opts.accessToken The access_token for this user.
 * @param {string} opts.userId The user ID for this user.
 * @param {Object} opts.store Optional. The data store to use. If not specified,
 * this client will not store any HTTP responses.
 *
 * @param {Object} opts.scheduler Optional. The scheduler to use. If not
 * specified, this client will not retry requests on failure. This client
 * will supply its own processing function to
 * {@link module:scheduler~MatrixScheduler#setProcessFunction}.
 *
 * @param {Object} opts.queryParams Optional. Extra query parameters to append
 * to all requests with this client. Useful for application services which require
 * <code>?user_id=</code>.
 *
 */
function MatrixClient(opts) {
    utils.checkObjectHasKeys(opts, ["baseUrl", "request"]);

    this.baseUrl = opts.baseUrl;
    this.idBaseUrl = opts.idBaseUrl;

    this.store = opts.store || new StubStore();
    this.sessionStore = opts.sessionStore || null;
    this.accountKey = "DEFAULT_KEY";
    this.deviceId = opts.deviceId;
    if (CRYPTO_ENABLED && this.sessionStore !== null) {
        var e2eAccount = this.sessionStore.getEndToEndAccount();
        var account = new Olm.Account();
        try {
            if (e2eAccount === null) {
                account.create();
            } else {
                account.unpickle(this.accountKey, e2eAccount);
            }
            var e2eKeys = JSON.parse(account.identity_keys());
            var json = '{"algorithms":["' + OLM_ALGORITHM + '"]';
            json += ',"device_id":"' + this.deviceId + '"';
            json += ',"keys":';
            json += '{"ed25519:' + this.deviceId + '":';
            json += JSON.stringify(e2eKeys.ed25519);
            json += ',"curve25519:' + this.deviceId + '":';
            json += JSON.stringify(e2eKeys.curve25519);
            json += '}';
            json += ',"user_id":' + JSON.stringify(opts.userId);
            json += '}';
            var signature = account.sign(json);
            this.deviceKeys = JSON.parse(json);
            var signatures = {};
            signatures[opts.userId] = {};
            signatures[opts.userId]["ed25519:" + this.deviceId] = signature;
            this.deviceKeys.signatures = signatures;
            this.deviceCurve25519Key = e2eKeys.curve25519;
            var pickled = account.pickle(this.accountKey);
            this.sessionStore.storeEndToEndAccount(pickled);
            var myDevices = this.sessionStore.getEndToEndDevicesForUser(
                opts.userId
            ) || {};
            myDevices[opts.deviceId] = this.deviceKeys;
            this.sessionStore.storeEndToEndDevicesForUser(
                opts.userId, myDevices
            );
        } finally {
            account.free();
        }
    }
    this.scheduler = opts.scheduler;
    if (this.scheduler) {
        var self = this;
        this.scheduler.setProcessFunction(function(eventToSend) {
            eventToSend.status = EventStatus.SENDING;
            return _sendEventHttpRequest(self, eventToSend);
        });
    }
    this.clientRunning = false;

    var httpOpts = {
        baseUrl: opts.baseUrl,
        idBaseUrl: opts.idBaseUrl,
        accessToken: opts.accessToken,
        request: opts.request,
        prefix: httpApi.PREFIX_V1,
        onlyData: true,
        extraParams: opts.queryParams
    };
    this.credentials = {
        userId: (opts.userId || null)
    };
    this._http = new httpApi.MatrixHttpApi(httpOpts);
    this.callList = {
        // callId: MatrixCall
    };

    // try constructing a MatrixCall to see if we are running in an environment
    // which has WebRTC. If we are, listen for and handle m.call.* events.
    var call = webRtcCall.createNewMatrixCall(this);
    this._supportsVoip = false;
    if (call) {
        setupCallEventHandler(this);
        this._supportsVoip = true;
    }
    this._syncState = null;
    this._syncingRetry = null;
    this._peekSync = null;
    this._isGuest = false;
    this._ongoingScrollbacks = {};
}
utils.inherits(MatrixClient, EventEmitter);

/**
 * Get the Homserver URL of this client
 * @return {string} Homeserver URL of this client
 */
MatrixClient.prototype.getHomeserverUrl = function() {
    return this.baseUrl;
};

/**
 * Get the Identity Server URL of this client
 * @return {string} Identity Server URL of this client
 */
MatrixClient.prototype.getIdentityServerUrl = function() {
    return this.idBaseUrl;
};

/**
<<<<<<< HEAD
 * Get the domain for this client's MXID
 * @return {string} Domain of this MXID
 */
MatrixClient.prototype.getDomain = function() {
    return this.credentials.userId.split(':')[0];
=======
 * Get the access token associated with this account.
 * @return {?String} The access_token or null
 */
MatrixClient.prototype.getAccessToken = function() {
    return this._http.opts.accessToken || null;
};

/**
 * Get the local part of the current user ID e.g. "foo" in "@foo:bar".
 * @return {?String} The user ID localpart or null.
 */
MatrixClient.prototype.getUserIdLocalpart = function() {
    if (this.credentials && this.credentials.userId) {
        return this.credentials.userId.split(":")[0].substring(1);
    }
    return null;
>>>>>>> a79270b8
};

/**
 * Check if the runtime environment supports VoIP calling.
 * @return {boolean} True if VoIP is supported.
 */
MatrixClient.prototype.supportsVoip = function() {
    return this._supportsVoip;
};

/**
 * Get the current sync state.
 * @return {?string} the sync state, which may be null.
 * @see module:client~MatrixClient#event:"sync"
 */
MatrixClient.prototype.getSyncState = function() {
    return this._syncState;
};

/**
 * Return whether the client is configured for a guest account.
 * @return {boolean} True if this is a guest access_token (or no token is supplied).
 */
MatrixClient.prototype.isGuest = function() {
    return this._isGuest;
};

/**
 * Return the provided scheduler, if any.
 * @return {?module:scheduler~MatrixScheduler} The scheduler or null
 */
MatrixClient.prototype.getScheduler = function() {
    return this.scheduler;
};

/**
 * Set whether this client is a guest account. <b>This method is experimental
 * and may change without warning.</b>
 * @param {boolean} isGuest True if this is a guest account.
 */
MatrixClient.prototype.setGuest = function(isGuest) {
    // EXPERIMENTAL:
    // If the token is a macaroon, it should be encoded in it that it is a 'guest'
    // access token, which means that the SDK can determine this entirely without
    // the dev manually flipping this flag.
    this._isGuest = isGuest;
};

/**
 * Retry a backed off syncing request immediately. This should only be used when
 * the user <b>explicitly</b> attempts to retry their lost connection.
 * @return {boolean} True if this resulted in a request being retried.
 */
MatrixClient.prototype.retryImmediately = function() {
    if (!this._syncingRetry) {
        return false;
    }
    // stop waiting
    clearTimeout(this._syncingRetry.timeoutId);
    // invoke immediately
    this._syncingRetry.fn();
    this._syncingRetry = null;
    return true;
};

/**
 * Is end-to-end crypto enabled for this client.
 * @return {boolean} True if end-to-end is enabled.
 */
MatrixClient.prototype.isCryptoEnabled = function() {
    return CRYPTO_ENABLED && this.sessionStore !== null;
};


/**
 * Upload the device keys to the homeserver and ensure that the
 * homeserver has enough one-time keys.
 * @param {number} maxKeys The maximum number of keys to generate
 * @param {object} deferred A deferred to resolve when the keys are uploaded.
 * @return {object} A promise that will resolve when the keys are uploaded.
 */
MatrixClient.prototype.uploadKeys = function(maxKeys, deferred) {
    if (!CRYPTO_ENABLED || this.sessionStore === null) {
        return q.reject(new Error("End-to-end encryption disabled"));
    }
    var first_time = deferred === undefined;
    deferred = deferred || q.defer();
    var path = "/keys/upload/" + this.deviceId;
    var pickled = this.sessionStore.getEndToEndAccount();
    if (!pickled) {
        return q.reject(new Error("End-to-end account not found"));
    }
    var account = new Olm.Account();
    var oneTimeKeys;
    try {
        account.unpickle(this.accountKey, pickled);
        oneTimeKeys = JSON.parse(account.one_time_keys());
        var maxOneTimeKeys = account.max_number_of_one_time_keys();
    } finally {
        account.free();
    }
    var oneTimeJson = {};

    for (var keyId in oneTimeKeys.curve25519) {
        if (oneTimeKeys.curve25519.hasOwnProperty(keyId)) {
            oneTimeJson["curve25519:" + keyId] = oneTimeKeys.curve25519[keyId];
        }
    }
    var content = {
        device_keys: this.deviceKeys,
        one_time_keys: oneTimeJson
    };
    var self = this;
    this._http.authedRequestWithPrefix(
        undefined, "POST", path, undefined, content, httpApi.PREFIX_V2_ALPHA
    ).then(function(res) {
        var keyLimit = Math.floor(maxOneTimeKeys / 2);
        var keyCount = res.one_time_key_counts.curve25519 || 0;
        var generateKeys = (keyCount < keyLimit);
        var pickled = self.sessionStore.getEndToEndAccount();

        var account = new Olm.Account();
        try {
            account.unpickle(self.accountKey, pickled);
            account.mark_keys_as_published();
            if (generateKeys) {
                var numberToGenerate = keyLimit - keyCount;
                if (maxKeys) {
                    numberToGenerate = Math.min(numberToGenerate, maxKeys);
                }
                account.generate_one_time_keys(numberToGenerate);
            }
            pickled = account.pickle(self.accountKey);
            self.sessionStore.storeEndToEndAccount(pickled);
        } finally {
            account.free();
        }
        if (generateKeys && first_time) {
            self.uploadKeys(maxKeys, deferred);
        } else {
            deferred.resolve();
        }
    });
    return deferred.promise;
};


/**
 * Download the keys for a list of users and stores the keys in the session
 * store.
 * @param {Array} userIds The users to fetch.
 * @param {bool} forceDownload Always download the keys even if cached.
 * @return {object} A promise that will resolve when the keys are downloadded.
 */
MatrixClient.prototype.downloadKeys = function(userIds, forceDownload) {
    if (!CRYPTO_ENABLED || this.sessionStore === null) {
        return q.reject(new Error("End-to-end encryption disabled"));
    }
    var stored = {};
    var notStored = {};
    var downloadKeys = false;
    for (var i = 0; i < userIds.length; ++i) {
        var userId = userIds[i];
        if (!forceDownload) {
            var devices = this.sessionStore.getEndToEndDevicesForUser(userId);
            if (devices) {
                stored[userId] = devices;
                continue;
            }
        }
        downloadKeys = true;
        notStored[userId] = {};
    }
    var deferred = q.defer();
    if (downloadKeys) {
        var path = "/keys/query";
        var content = {device_keys: notStored};
        var self = this;
        this._http.authedRequestWithPrefix(
            undefined, "POST", path, undefined, content,
            httpApi.PREFIX_V2_ALPHA
        ).then(function(res) {
            for (var userId in res.device_keys) {
                if (userId in notStored) {
                    self.sessionStore.storeEndToEndDevicesForUser(
                        userId, res.device_keys[userId]
                    );
                    // TODO: validate the ed25519 signature.
                    stored[userId] = res.device_keys[userId];
                }
            }
            deferred.resolve(stored);
        });
    } else {
        deferred.resolve(stored);
    }
    return deferred.promise;
};

/**
 * List the stored device keys for a user id
 * @param {string} userId the user to list keys for.
 * @return {Array} list of devices with "id" and "key" parameters.
 */
MatrixClient.prototype.listDeviceKeys = function(userId) {
    if (!CRYPTO_ENABLED) {
        return [];
    }
    var devices = this.sessionStore.getEndToEndDevicesForUser(userId);
    var result = [];
    if (devices) {
        var deviceId;
        var deviceIds = [];
        for (deviceId in devices) {
            if (devices.hasOwnProperty(deviceId)) {
                deviceIds.push(deviceId);
            }
        }
        deviceIds.sort();
        for (var i = 0; i < deviceIds.length; ++i) {
            deviceId = deviceIds[i];
            var device = devices[deviceId];
            var ed25519Key = device.keys["ed25519:" + deviceId];
            if (ed25519Key) {
                result.push({
                    id: deviceId,
                    key: ed25519Key
                });
            }
        }
    }
    return result;
};

/**
 * Enable end-to-end encryption for a room.
 * @param {string} roomId The room ID to enable encryption in.
 * @param {object} config The encryption config for the room.
 * @return {Object} A promise that will resolve when encryption is setup.
 */
MatrixClient.prototype.setRoomEncryption = function(roomId, config) {
    if (!this.sessionStore || !CRYPTO_ENABLED) {
        return q.reject(new Error("End-to-End encryption disabled"));
    }
    if (config.algorithm === OLM_ALGORITHM) {
        if (!config.members) {
            throw new Error(
                "Config must include a 'members' list with a list of userIds"
            );
        }
        var devicesWithoutSession = [];
        var userWithoutDevices = [];
        for (var i = 0; i < config.members.length; ++i) {
            var userId = config.members[i];
            var devices = this.sessionStore.getEndToEndDevicesForUser(userId);
            if (!devices) {
                userWithoutDevices.push(userId);
            } else {
                for (var deviceId in devices) {
                    if (devices.hasOwnProperty(deviceId)) {
                        var keys = devices[deviceId];
                        var key = keys.keys["curve25519:" + deviceId];
                        if (key == this.deviceCurve25519Key) {
                            continue;
                        }
                        if (!this.sessionStore.getEndToEndSessions(key)) {
                            devicesWithoutSession.push([userId, deviceId, key]);
                        }
                    }
                }
            }
        }
        var deferred = q.defer();
        if (devicesWithoutSession.length > 0) {
            var queries = {};
            for (i = 0; i < devicesWithoutSession.length; ++i) {
                var device = devicesWithoutSession[i];
                var query = queries[device[0]] || {};
                queries[device[0]] = query;
                query[device[1]] = "curve25519";
            }
            var path = "/keys/claim";
            var content = {one_time_keys: queries};
            var self = this;
            this._http.authedRequestWithPrefix(
                undefined, "POST", path, undefined, content,
                httpApi.PREFIX_V2_ALPHA
            ).done(function(res) {
                var missing = {};
                for (i = 0; i < devicesWithoutSession.length; ++i) {
                    var device = devicesWithoutSession[i];
                    var userRes = res.one_time_keys[device[0]] || {};
                    var deviceRes = userRes[device[1]];
                    var oneTimeKey;
                    for (var keyId in deviceRes) {
                        if (keyId.indexOf("curve25519:") === 0) {
                            oneTimeKey = deviceRes[keyId];
                        }
                    }
                    if (oneTimeKey) {
                        var session = new Olm.Session();
                        var account = new Olm.Account();
                        try {
                            var pickled = self.sessionStore.getEndToEndAccount();
                            account.unpickle(self.accountKey, pickled);
                            session.create_outbound(account, device[2], oneTimeKey);
                            var sessionId = session.session_id();
                            pickled = session.pickle(self.accountKey);
                            self.sessionStore.storeEndToEndSession(
                                device[2], sessionId, pickled
                            );
                        } finally {
                            session.free();
                            account.free();
                        }
                    } else {
                        missing[device[0]] = missing[device[0]] || [];
                        missing[device[0]].push([device[1]]);
                    }
                }
                deferred.resolve({
                    missingUsers: userWithoutDevices,
                    missingDevices: missing
                });
            });
        } else {
            deferred.resolve({
                missingUsers: userWithoutDevices,
                missingDevices: []
            });
        }
        this.sessionStore.storeEndToEndRoom(roomId, config);
        return deferred.promise;
    } else {
        throw new Error("Unknown algorithm: " + config.algorithm);
    }
};


/**
 * Disable encryption for a room.
 * @param {string} roomId the room to disable encryption for.
 */
MatrixClient.prototype.disableRoomEncryption = function(roomId) {
    if (this.sessionStore !== null) {
        this.sessionStore.storeEndToEndRoom(roomId, null);
    }
};

/**
 * Whether encryption is enabled for a room.
 * @param {string} roomId the room id to query.
 * @return {bool} whether encryption is enabled.
 */
MatrixClient.prototype.isRoomEncrypted = function(roomId) {
    if (CRYPTO_ENABLED && this.sessionStore !== null) {
        return (this.sessionStore.getEndToEndRoom(roomId) && true) || false;
    } else {
        return false;
    }
};

/**
 * Get the room for the given room ID.
 * @param {string} roomId The room ID
 * @return {Room} The Room or null if it doesn't exist or there is no data store.
 */
MatrixClient.prototype.getRoom = function(roomId) {
    return this.store.getRoom(roomId);
};

/**
 * Retrieve all known rooms.
 * @return {Room[]} A list of rooms, or an empty list if there is no data store.
 */
MatrixClient.prototype.getRooms = function() {
    return this.store.getRooms();
};

/**
 * Retrieve a user.
 * @param {string} userId The user ID to retrieve.
 * @return {?User} A user or null if there is no data store or the user does
 * not exist.
 */
MatrixClient.prototype.getUser = function(userId) {
    return this.store.getUser(userId);
};

// Room operations
// ===============

/**
 * Create a new room.
 * @param {Object} options a list of options to pass to the /createRoom API.
 * @param {string} options.room_alias_name The alias localpart to assign to
 * this room.
 * @param {string} options.visibility Either 'public' or 'private'.
 * @param {string[]} options.invite A list of user IDs to invite to this room.
 * @param {string} options.name The name to give this room.
 * @param {string} options.topic The topic to give this room.
 * @param {module:client.callback} callback Optional.
 * @return {module:client.Promise} Resolves: <code>{room_id: {string},
 * room_alias: {string(opt)}}</code>
 * @return {module:http-api.MatrixError} Rejects: with an error response.
 */
MatrixClient.prototype.createRoom = function(options, callback) {
    // valid options include: room_alias_name, visibility, invite
    return this._http.authedRequest(
        callback, "POST", "/createRoom", undefined, options
    );
};

/**
 * Join a room. If you have already joined the room, this will no-op.
 * @param {string} roomIdOrAlias The room ID or room alias to join.
 * @param {Object} opts Options when joining the room.
 * @param {boolean} opts.syncRoom True to do a room initial sync on the resulting
 * room. If false, the <strong>returned Room object will have no current state.
 * </strong> Default: true.
 * @param {module:client.callback} callback Optional.
 * @return {module:client.Promise} Resolves: Room object.
 * @return {module:http-api.MatrixError} Rejects: with an error response.
 */
MatrixClient.prototype.joinRoom = function(roomIdOrAlias, opts, callback) {
    // to help people when upgrading..
    if (utils.isFunction(opts)) {
        throw new Error("Expected 'opts' object, got function.");
    }
    opts = opts || {
        syncRoom: true
    };

    var room = this.getRoom(roomIdOrAlias);
    if (room && room.hasMembershipState(this.credentials.userId, "join")) {
        return q(room);
    }
    var path = utils.encodeUri("/join/$roomid", { $roomid: roomIdOrAlias});
    var defer = q.defer();
    var self = this;
    this._http.authedRequest(undefined, "POST", path, undefined, {}).then(
    function(res) {
        var roomId = res.room_id;
        var syncApi = new SyncApi(self);
        var room = syncApi.createRoom(roomId);
        if (opts.syncRoom) {
            // v2 will do this for us
            // return syncApi.syncRoom(room);
        }
        return q(room);
    }, function(err) {
        _reject(callback, defer, err);
    }).done(function(room) {
        _resolve(callback, defer, room);
    }, function(err) {
        _reject(callback, defer, err);
    });
    return defer.promise;
};

/**
 * Resend an event.
 * @param {MatrixEvent} event The event to resend.
 * @param {Room} room Optional. The room the event is in. Will update the
 * timeline entry if provided.
 * @return {module:client.Promise} Resolves: TODO
 * @return {module:http-api.MatrixError} Rejects: with an error response.
 */
MatrixClient.prototype.resendEvent = function(event, room) {
    event.status = EventStatus.SENDING;
    return _sendEvent(this, room, event);
};

/**
 * @param {string} roomId
 * @param {string} name
 * @param {module:client.callback} callback Optional.
 * @return {module:client.Promise} Resolves: TODO
 * @return {module:http-api.MatrixError} Rejects: with an error response.
 */
MatrixClient.prototype.setRoomName = function(roomId, name, callback) {
    return this.sendStateEvent(roomId, "m.room.name", {name: name},
                               undefined, callback);
};

/**
 * @param {string} roomId
 * @param {string} topic
 * @param {module:client.callback} callback Optional.
 * @return {module:client.Promise} Resolves: TODO
 * @return {module:http-api.MatrixError} Rejects: with an error response.
 */
MatrixClient.prototype.setRoomTopic = function(roomId, topic, callback) {
    return this.sendStateEvent(roomId, "m.room.topic", {topic: topic},
                               undefined, callback);
};

/**
 * @param {string} roomId
 * @param {string} tagName name of room tag to be set
 * @param {object} metadata associated with that tag to be stored
 * @param {module:client.callback} callback Optional.
 * @return {module:client.Promise} Resolves: TODO
 * @return {module:http-api.MatrixError} Rejects: with an error response.
 */
MatrixClient.prototype.setRoomTag = function(roomId, tagName, metadata, callback) {
    var path = utils.encodeUri("/user/$userId/rooms/$roomId/tags/$tag", {
        $userId: this.credentials.userId,
        $roomId: roomId,
        $tag: tagName,
    });
    return this._http.authedRequestWithPrefix(
        callback, "PUT", path, undefined, metadata, httpApi.PREFIX_V2_ALPHA
    );
};

/**
 * @param {string} roomId
 * @param {string} tagName name of room tag to be removed
 * @param {module:client.callback} callback Optional.
 * @return {module:client.Promise} Resolves: TODO
 * @return {module:http-api.MatrixError} Rejects: with an error response.
 */
MatrixClient.prototype.deleteRoomTag = function(roomId, tagName, callback) {
    var path = utils.encodeUri("/user/$userId/rooms/$roomId/tags/$tag", {
        $userId: this.credentials.userId,
        $roomId: roomId,
        $tag: tagName,
    });
    return this._http.authedRequestWithPrefix(
        callback, "DELETE", path, undefined, undefined, httpApi.PREFIX_V2_ALPHA
    );
};

/**
 * @param {string} eventType event type to be set
 * @param {object} content event content
 * @param {module:client.callback} callback Optional.
 * @return {module:client.Promise} Resolves: TODO
 * @return {module:http-api.MatrixError} Rejects: with an error response.
 */
MatrixClient.prototype.setAccountData = function(eventType, content, callback) {
    var path = utils.encodeUri("/user/$userId/account_data/$type", {
        $userId: this.credentials.userId,
        $type: eventType,
    });
    return this._http.authedRequestWithPrefix(
        callback, "PUT", path, undefined, content, httpApi.PREFIX_V2_ALPHA
    );
};

/**
 * @param {string} roomId
 * @param {string} eventType event type to be set
 * @param {object} content event content
 * @param {module:client.callback} callback Optional.
 * @return {module:client.Promise} Resolves: TODO
 * @return {module:http-api.MatrixError} Rejects: with an error response.
 */
MatrixClient.prototype.setRoomAccountData = function(roomId, eventType,
                                                     content, callback) {
    var path = utils.encodeUri("/user/$userId/rooms/$roomId/account_data/$type", {
        $userId: this.credentials.userId,
        $roomId: roomId,
        $type: eventType,
    });
    return this._http.authedRequestWithPrefix(
        callback, "PUT", path, undefined, content, httpApi.PREFIX_V2_ALPHA
    );
};

/**
 * Set a user's power level.
 * @param {string} roomId
 * @param {string} userId
 * @param {Number} powerLevel
 * @param {MatrixEvent} event
 * @param {module:client.callback} callback Optional.
 * @return {module:client.Promise} Resolves: TODO
 * @return {module:http-api.MatrixError} Rejects: with an error response.
 */
MatrixClient.prototype.setPowerLevel = function(roomId, userId, powerLevel,
                                                event, callback) {
    var content = {
        users: {}
    };
    if (event && event.getType() === "m.room.power_levels") {
        // take a copy of the content to ensure we don't corrupt
        // existing client state with a failed power level change
        content = utils.deepCopy(event.getContent());
    }
    content.users[userId] = powerLevel;
    var path = utils.encodeUri("/rooms/$roomId/state/m.room.power_levels", {
        $roomId: roomId
    });
    return this._http.authedRequest(
        callback, "PUT", path, undefined, content
    );
};

/**
 * Retrieve a state event.
 * @param {string} roomId
 * @param {string} eventType
 * @param {string} stateKey
 * @param {module:client.callback} callback Optional.
 * @return {module:client.Promise} Resolves: TODO
 * @return {module:http-api.MatrixError} Rejects: with an error response.
 */
MatrixClient.prototype.getStateEvent = function(roomId, eventType, stateKey, callback) {
    var pathParams = {
        $roomId: roomId,
        $eventType: eventType,
        $stateKey: stateKey
    };
    var path = utils.encodeUri("/rooms/$roomId/state/$eventType", pathParams);
    if (stateKey !== undefined) {
        path = utils.encodeUri(path + "/$stateKey", pathParams);
    }
    return this._http.authedRequest(
        callback, "GET", path
    );
};

/**
 * @param {string} roomId
 * @param {string} eventType
 * @param {Object} content
 * @param {string} stateKey
 * @param {module:client.callback} callback Optional.
 * @return {module:client.Promise} Resolves: TODO
 * @return {module:http-api.MatrixError} Rejects: with an error response.
 */
MatrixClient.prototype.sendStateEvent = function(roomId, eventType, content, stateKey, 
                                                 callback) {
    var pathParams = {
        $roomId: roomId,
        $eventType: eventType,
        $stateKey: stateKey
    };
    var path = utils.encodeUri("/rooms/$roomId/state/$eventType", pathParams);
    if (stateKey !== undefined) {
        path = utils.encodeUri(path + "/$stateKey", pathParams);
    }
    return this._http.authedRequest(
        callback, "PUT", path, undefined, content
    );
};

/**
 * @param {string} roomId
 * @param {string} eventType
 * @param {Object} content
 * @param {string} txnId Optional.
 * @param {module:client.callback} callback Optional.
 * @return {module:client.Promise} Resolves: TODO
 * @return {module:http-api.MatrixError} Rejects: with an error response.
 */
MatrixClient.prototype.sendEvent = function(roomId, eventType, content, txnId,
                                            callback) {
    if (utils.isFunction(txnId)) { callback = txnId; txnId = undefined; }

    if (!txnId) {
        txnId = "m" + new Date().getTime();
    }

    // we always construct a MatrixEvent when sending because the store and
    // scheduler use them. We'll extract the params back out if it turns out
    // the client has no scheduler or store.
    var room = this.getRoom(roomId);
    var localEvent = new MatrixEvent({
        event_id: "~" + roomId + ":" + txnId,
        user_id: this.credentials.userId,
        room_id: roomId,
        type: eventType,
        origin_server_ts: new Date().getTime(),
        content: content
    });
    localEvent._txnId = txnId;

    // add this event immediately to the local store as 'sending'.
    if (room) {
        localEvent.status = EventStatus.SENDING;
        room.addEventsToTimeline([localEvent]);
    }

    if (eventType === "m.room.message" && this.sessionStore && CRYPTO_ENABLED) {
        var e2eRoomInfo = this.sessionStore.getEndToEndRoom(roomId);
        if (e2eRoomInfo) {
            var encryptedContent = _encryptMessage(
                this, roomId, e2eRoomInfo, eventType, content, txnId, callback
            );
            localEvent.encryptedType = "m.room.encrypted";
            localEvent.encryptedContent = encryptedContent;
        }
        // TODO: Specify this in the event constructor rather than fiddling
        // with the event object internals.
        localEvent.encrypted = true;
    }

    return _sendEvent(this, room, localEvent, callback);
};

function _encryptMessage(client, roomId, e2eRoomInfo, eventType, content,
                               txnId, callback) {
    if (!client.sessionStore) {
        throw new Error(
            "Client must have an end-to-end session store to encrypt messages"
        );
    }

    if (e2eRoomInfo.algorithm === OLM_ALGORITHM) {
        var participantKeys = [];
        for (var i = 0; i < e2eRoomInfo.members.length; ++i) {
            var userId = e2eRoomInfo.members[i];
            var devices = client.sessionStore.getEndToEndDevicesForUser(userId);
            for (var deviceId in devices) {
                if (devices.hasOwnProperty(deviceId)) {
                    var keys = devices[deviceId];
                    for (var keyId in keys.keys) {
                        if (keyId.indexOf("curve25519:") === 0) {
                            participantKeys.push(keys.keys[keyId]);
                        }
                    }
                }
            }
        }
        participantKeys.sort();
        var participantHash = ""; // Olm.sha256(participantKeys.join());
        var payloadJson = {
            room_id: roomId,
            type: eventType,
            fingerprint: participantHash,
            sender_device: client.deviceId,
            content: content
        };
        var ciphertext = {};
        var payloadString = JSON.stringify(payloadJson);
        for (i = 0; i < participantKeys.length; ++i) {
            var deviceKey = participantKeys[i];
            if (deviceKey == client.deviceCurve25519Key) {
                continue;
            }
            var sessions = client.sessionStore.getEndToEndSessions(
                deviceKey
            );
            var sessionIds = [];
            for (var sessionId in sessions) {
                if (sessions.hasOwnProperty(sessionId)) {
                    sessionIds.push(sessionId);
                }
            }
            // Use the session with the lowest ID.
            sessionIds.sort();
            if (sessionIds.length === 0) {
                // If we don't have a session for a device then
                // we can't encrypt a message for it.
                continue;
            }
            sessionId = sessionIds[0];
            var session = new Olm.Session();
            try {
                session.unpickle(client.accountKey, sessions[sessionId]);
                ciphertext[deviceKey] = session.encrypt(payloadString);
                var pickled = session.pickle(client.accountKey);
                client.sessionStore.storeEndToEndSession(
                    deviceKey, sessionId, pickled
                );
            } finally {
                session.free();
            }
        }
        var encryptedContent = {
            algorithm: e2eRoomInfo.algorithm,
            sender_key: client.deviceCurve25519Key,
            ciphertext: ciphertext
        };
        return encryptedContent;
    } else {
        throw new Error("Unknown end-to-end algorithm: " + e2eRoomInfo.algorithm);
    }
}

function _decryptMessage(client, event) {
    if (client.sessionStore === null || !CRYPTO_ENABLED) {
        // End to end encryption isn't enabled if we don't have a session
        // store.
        return _badEncryptedMessage(event, "**Encryption not enabled**");
    }

    var content = event.getContent();
    if (content.algorithm === OLM_ALGORITHM) {
        var deviceKey = content.sender_key;
        var ciphertext = content.ciphertext;

        if (!ciphertext) {
            return _badEncryptedMessage(event, "**Missing ciphertext**");
        }
        if (!(client.deviceCurve25519Key in content.ciphertext)) {
            return _badEncryptedMessage(event, "**Not included in recipients**");
        }
        var message = content.ciphertext[client.deviceCurve25519Key];
        var sessions = client.sessionStore.getEndToEndSessions(deviceKey);
        var payloadString = null;
        var foundSession = false;
        var session;
        for (var sessionId in sessions) {
            if (sessions.hasOwnProperty(sessionId)) {
                session = new Olm.Session();
                try {
                    session.unpickle(client.accountKey, sessions[sessionId]);
                    if (message.type === 0 && session.matches_inbound(message.body)) {
                        foundSession = true;
                    }
                    payloadString = session.decrypt(message.type, message.body);
                    var pickled = session.pickle(client.accountKey);
                    client.sessionStore.storeEndToEndSession(
                        deviceKey, sessionId, pickled
                    );
                } catch (e) {
                    // Failed to decrypt with an existing session.
                    console.log(
                        "Failed to decrypt with an existing session: " + e.message
                    );
                } finally {
                    session.free();
                }
            }
        }

        if (message.type === 0 && !foundSession && payloadString === null) {
            var account = new Olm.Account();
            session = new Olm.Session();
            try {
                var account_data = client.sessionStore.getEndToEndAccount();
                account.unpickle(client.accountKey, account_data);
                session.create_inbound_from(account, deviceKey, message.body);
                payloadString = session.decrypt(message.type, message.body);
                account.remove_one_time_keys(session);
                var pickledSession = session.pickle(client.accountKey);
                var pickledAccount = account.pickle(client.accountKey);
                sessionId = session.session_id();
                client.sessionStore.storeEndToEndSession(
                    deviceKey, sessionId, pickledSession
                );
                client.sessionStore.storeEndToEndAccount(pickledAccount);
            } catch (e) {
                // Failed to decrypt with a new session.
            } finally {
                session.free();
                account.free();
            }
        }

        if (payloadString !== null) {
            var payload = JSON.parse(payloadString);
            return new MatrixEvent({
                // TODO: Add a key to indicate that the event was encrypted.
                // TODO: Check the sender user id matches the sender key.
                origin_server_ts: event.getTs(),
                room_id: payload.room_id,
                user_id: event.getSender(),
                event_id: event.getId(),
                type: payload.type,
                content: payload.content
            }, "encrypted");
        } else {
            return _badEncryptedMessage(event, "**Bad Encrypted Message**");
        }
    }
}

function _badEncryptedMessage(event, reason) {
    return new MatrixEvent({
        type: "m.room.message",
        // TODO: Add rest of the event keys.
        origin_server_ts: event.getTs(),
        room_id: event.getRoomId(),
        user_id: event.getSender(),
        event_id: event.getId(),
        content: {
            msgtype: "m.bad.encrypted",
            body: reason,
            content: event.getContent()
        }
    });
}

function _sendEvent(client, room, event, callback) {
    // cache the local event ID here because if /sync returns before /send then
    // event.getId() will return a REAL event ID which we will then incorrectly
    // remove!
    var localEventId = event.getId();

    var defer = q.defer();
    var promise;
    // this event may be queued
    if (client.scheduler) {
        // if this returns a promsie then the scheduler has control now and will
        // resolve/reject when it is done. Internally, the scheduler will invoke
        // processFn which is set to this._sendEventHttpRequest so the same code
        // path is executed regardless.
        promise = client.scheduler.queueEvent(event);
        if (promise && client.scheduler.getQueueForEvent(event).length > 1) {
            // event is processed FIFO so if the length is 2 or more we know
            // this event is stuck behind an earlier event.
            event.status = EventStatus.QUEUED;
        }
    }

    if (!promise) {
        promise = _sendEventHttpRequest(client, event);
    }

    promise.done(function(res) {  // the request was sent OK
        if (room) {
            var eventId = res.event_id;
            // try to find an event with this event_id. If we find it, this is
            // the echo of this event *from the event stream* so we can remove
            // the fake event we made above. If we don't find it, we're still
            // waiting on the real event and so should assign the fake event
            // with the real event_id for matching later.

            // FIXME: This manipulation of the room should probably be done
            // inside the room class, not by the client.
            var matchingEvent = utils.findElement(room.timeline, function(ev) {
                return ev.getId() === eventId;
            }, true);
            if (matchingEvent) {
                if (event.encryptedType) {
                    // Replace the content and type of the event with the
                    // plaintext that we sent to the server.
                    // TODO: Persist the changes if we storing events somewhere
                    // otherthan in memory.
                    matchingEvent.event.content = event.event.content;
                    matchingEvent.event.type = event.event.type;
                }
                room.removeEvents([localEventId]);
                matchingEvent.status = null; // make sure it's still marked as sent
            }
            else {
                room.removeEvents([localEventId]);
                event.event.event_id = res.event_id;
                event.status = null;
                room.addEventsToTimeline([event]);
            }
        }

        _resolve(callback, defer, res);
    }, function(err) {
        // the request failed to send.
        event.status = EventStatus.NOT_SENT;
        _reject(callback, defer, err);
    });

    return defer.promise;
}

function _sendEventHttpRequest(client, event) {
    var pathParams = {
        $roomId: event.getRoomId(),
        $eventType: event.getWireType(),
        $stateKey: event.getStateKey(),
        $txnId: event._txnId ? event._txnId : new Date().getTime()
    };

    var path;

    if (event.isState()) {
        var pathTemplate = "/rooms/$roomId/state/$eventType";
        if (event.getStateKey() && event.getStateKey().length > 0) {
            pathTemplate = "/rooms/$roomId/state/$eventType/$stateKey";
        }
        path = utils.encodeUri(pathTemplate, pathParams);
    }
    else {
        path = utils.encodeUri(
            "/rooms/$roomId/send/$eventType/$txnId", pathParams
        );
    }

    return client._http.authedRequest(
        undefined, "PUT", path, undefined, event.getWireContent()
    );
}

/**
 * @param {string} roomId
 * @param {Object} content
 * @param {string} txnId Optional.
 * @param {module:client.callback} callback Optional.
 * @return {module:client.Promise} Resolves: TODO
 * @return {module:http-api.MatrixError} Rejects: with an error response.
 */
MatrixClient.prototype.sendMessage = function(roomId, content, txnId, callback) {
    if (utils.isFunction(txnId)) { callback = txnId; txnId = undefined; }
    return this.sendEvent(
        roomId, "m.room.message", content, txnId, callback
    );
};

/**
 * @param {string} roomId
 * @param {string} body
 * @param {string} txnId Optional.
 * @param {module:client.callback} callback Optional.
 * @return {module:client.Promise} Resolves: TODO
 * @return {module:http-api.MatrixError} Rejects: with an error response.
 */
MatrixClient.prototype.sendTextMessage = function(roomId, body, txnId, callback) {
    var content = {
         msgtype: "m.text",
         body: body
    };
    return this.sendMessage(roomId, content, txnId, callback);
};

/**
 * @param {string} roomId
 * @param {string} body
 * @param {string} txnId Optional.
 * @param {module:client.callback} callback Optional.
 * @return {module:client.Promise} Resolves: TODO
 * @return {module:http-api.MatrixError} Rejects: with an error response.
 */
MatrixClient.prototype.sendNotice = function(roomId, body, txnId, callback) {
    var content = {
         msgtype: "m.notice",
         body: body
    };
    return this.sendMessage(roomId, content, txnId, callback);
};

/**
 * @param {string} roomId
 * @param {string} body
 * @param {string} txnId Optional.
 * @param {module:client.callback} callback Optional.
 * @return {module:client.Promise} Resolves: TODO
 * @return {module:http-api.MatrixError} Rejects: with an error response.
 */
MatrixClient.prototype.sendEmoteMessage = function(roomId, body, txnId, callback) {
    var content = {
         msgtype: "m.emote",
         body: body
    };
    return this.sendMessage(roomId, content, txnId, callback);
};

/**
 * @param {string} roomId
 * @param {string} url
 * @param {Object} info
 * @param {string} text
 * @param {module:client.callback} callback Optional.
 * @return {module:client.Promise} Resolves: TODO
 * @return {module:http-api.MatrixError} Rejects: with an error response.
 */
MatrixClient.prototype.sendImageMessage = function(roomId, url, info, text, callback) {
    if (utils.isFunction(text)) { callback = text; text = undefined; }
    if (!text) { text = "Image"; }
    var content = {
         msgtype: "m.image",
         url: url,
         info: info,
         body: text
    };
    return this.sendMessage(roomId, content, callback);
};

/**
 * @param {string} roomId
 * @param {string} body
 * @param {string} htmlBody
 * @param {module:client.callback} callback Optional.
 * @return {module:client.Promise} Resolves: TODO
 * @return {module:http-api.MatrixError} Rejects: with an error response.
 */
MatrixClient.prototype.sendHtmlMessage = function(roomId, body, htmlBody, callback) {
    var content = {
        msgtype: "m.text",
        format: "org.matrix.custom.html",
        body: body,
        formatted_body: htmlBody
    };
    return this.sendMessage(roomId, content, callback);
};

/**
 * @param {string} roomId
 * @param {string} body
 * @param {string} htmlBody
 * @param {module:client.callback} callback Optional.
 * @return {module:client.Promise} Resolves: TODO
 * @return {module:http-api.MatrixError} Rejects: with an error response.
 */
MatrixClient.prototype.sendHtmlNotice = function(roomId, body, htmlBody, callback) {
    var content = {
        msgtype: "m.notice",
        format: "org.matrix.custom.html",
        body: body,
        formatted_body: htmlBody
    };
    return this.sendMessage(roomId, content, callback);
};

/**
 * @param {string} roomId
 * @param {string} body
 * @param {string} htmlBody
 * @param {module:client.callback} callback Optional.
 * @return {module:client.Promise} Resolves: TODO
 * @return {module:http-api.MatrixError} Rejects: with an error response.
 */
MatrixClient.prototype.sendHtmlEmote = function(roomId, body, htmlBody, callback) {
    var content = {
        msgtype: "m.emote",
        format: "org.matrix.custom.html",
        body: body,
        formatted_body: htmlBody
    };
    return this.sendMessage(roomId, content, callback);
};

/**
 * Send a receipt.
 * @param {Event} event The event being acknowledged
 * @param {string} receiptType The kind of receipt e.g. "m.read"
 * @param {module:client.callback} callback Optional.
 * @return {module:client.Promise} Resolves: TODO
 * @return {module:http-api.MatrixError} Rejects: with an error response.
 */
MatrixClient.prototype.sendReceipt = function(event, receiptType, callback) {
    if (this.isGuest()) {
        return q({}); // guests cannot send receipts so don't bother.
    }

    var path = utils.encodeUri("/rooms/$roomId/receipt/$receiptType/$eventId", {
        $roomId: event.getRoomId(),
        $receiptType: receiptType,
        $eventId: event.getId()
    });
    return this._http.authedRequestWithPrefix(
        callback, "POST", path, undefined, {}, httpApi.PREFIX_V2_ALPHA
    );
};

/**
 * Send a read receipt.
 * @param {Event} event The event that has been read.
 * @param {module:client.callback} callback Optional.
 * @return {module:client.Promise} Resolves: TODO
 * @return {module:http-api.MatrixError} Rejects: with an error response.
 */
MatrixClient.prototype.sendReadReceipt = function(event, callback) {
    return this.sendReceipt(event, "m.read", callback);
};


/**
 * Upload a file to the media repository on the home server.
 * @param {File} file object
 * @param {module:client.callback} callback Optional.
 * @return {module:client.Promise} Resolves: TODO
 * @return {module:http-api.MatrixError} Rejects: with an error response.
 */
MatrixClient.prototype.uploadContent = function(file, callback) {
    return this._http.uploadContent(file, callback);
};

/**
 * Cancel a file upload in progress
 * @param {module:client.Promise} promise The promise returned from uploadContent
 * @return {boolean} true if canceled, otherwise false
 */
MatrixClient.prototype.cancelUpload = function(promise) {
    return this._http.cancelUpload(promise);
};

/**
 * Get a list of all file uploads in progress
 * @return {array} Array of objects representing current uploads.
 * Currently in progress is element 0. Keys:
 *  - promise: The promise associated with the upload
 *  - loaded: Number of bytes uploaded
 *  - total: Total number of bytes to upload
 */
MatrixClient.prototype.getCurrentUploads = function() {
    return this._http.getCurrentUploads();
};

/**
 * @param {string} roomId
 * @param {boolean} isTyping
 * @param {Number} timeoutMs
 * @param {module:client.callback} callback Optional.
 * @return {module:client.Promise} Resolves: TODO
 * @return {module:http-api.MatrixError} Rejects: with an error response.
 */
MatrixClient.prototype.sendTyping = function(roomId, isTyping, timeoutMs, callback) {
    if (this.isGuest()) {
        return q({}); // guests cannot send typing notifications so don't bother.
    }

    var path = utils.encodeUri("/rooms/$roomId/typing/$userId", {
        $roomId: roomId,
        $userId: this.credentials.userId
    });
    var data = {
        typing: isTyping
    };
    if (isTyping) {
        data.timeout = timeoutMs ? timeoutMs : 20000;
    }
    return this._http.authedRequest(
        callback, "PUT", path, undefined, data
    );
};

/**
 * Create an alias to room ID mapping.
 * @param {string} alias The room alias to create.
 * @param {string} roomId The room ID to link the alias to.
 * @param {module:client.callback} callback Optional.
 * @return {module:client.Promise} Resolves: TODO.
 * @return {module:http-api.MatrixError} Rejects: with an error response.
 */
MatrixClient.prototype.createAlias = function(alias, roomId, callback) {
    var path = utils.encodeUri("/directory/room/$alias", {
        $alias: alias
    });
    var data = {
        room_id: roomId
    };
    return this._http.authedRequest(
        callback, "PUT", path, undefined, data
    );
};

/**
 * Get room info for the given alias.
 * @param {string} alias The room alias to resolve.
 * @param {module:client.callback} callback Optional.
 * @return {module:client.Promise} Resolves: Object with room_id and servers.
 * @return {module:http-api.MatrixError} Rejects: with an error response.
 */
MatrixClient.prototype.getRoomIdForAlias = function(alias, callback) {
    var path = utils.encodeUri("/directory/room/$alias", {
        $alias: alias
    });
    return this._http.authedRequest(
        callback, "GET", path
    );
};

/**
 * @param {string} roomId
 * @param {string} eventId
 * @param {module:client.callback} callback Optional.
 * @return {module:client.Promise} Resolves: TODO
 * @return {module:http-api.MatrixError} Rejects: with an error response.
 */
MatrixClient.prototype.redactEvent = function(roomId, eventId, callback) {
    var path = utils.encodeUri("/rooms/$roomId/redact/$eventId", {
        $roomId: roomId,
        $eventId: eventId
    });
    return this._http.authedRequest(callback, "POST", path, undefined, {});
};

/**
 * @param {string} roomId
 * @param {string} userId
 * @param {module:client.callback} callback Optional.
 * @return {module:client.Promise} Resolves: TODO
 * @return {module:http-api.MatrixError} Rejects: with an error response.
 */
MatrixClient.prototype.invite = function(roomId, userId, callback) {
    return _membershipChange(this, roomId, userId, "invite", undefined,
        callback);
};

/**
 * Invite a user to a room based on their email address.
 * @param {string} roomId The room to invite the user to.
 * @param {string} email The email address to invite.
 * @param {module:client.callback} callback Optional.
 * @return {module:client.Promise} Resolves: TODO
 * @return {module:http-api.MatrixError} Rejects: with an error response.
 */
MatrixClient.prototype.inviteByEmail = function(roomId, email, callback) {
    return this.inviteByThreePid(
        roomId, "email", email, callback
    );
};

/**
 * Invite a user to a room based on a third-party identifier.
 * @param {string} roomId The room to invite the user to.
 * @param {string} medium The medium to invite the user e.g. "email".
 * @param {string} address The address for the specified medium.
 * @param {module:client.callback} callback Optional.
 * @return {module:client.Promise} Resolves: TODO
 * @return {module:http-api.MatrixError} Rejects: with an error response.
 */
MatrixClient.prototype.inviteByThreePid = function(roomId, medium, address, callback) {
    var path = utils.encodeUri(
        "/rooms/$roomId/invite",
        { $roomId: roomId }
    );

    var identityServerUrl = this.getIdentityServerUrl();
    if (!identityServerUrl) {
        return q.reject(new MatrixError({
            error: "No supplied identity server URL",
            errcode: "ORG.MATRIX.JSSDK_MISSING_PARAM"
        }));
    }
    if (identityServerUrl.indexOf("http://") === 0 ||
            identityServerUrl.indexOf("https://") === 0) {
        // this request must not have the protocol part because reasons
        identityServerUrl = identityServerUrl.split("://")[1];
    }

    return this._http.authedRequest(callback, "POST", path, undefined, {
        id_server: identityServerUrl,
        medium: medium,
        address: address
    });
};

/**
 * @param {string} roomId
 * @param {module:client.callback} callback Optional.
 * @return {module:client.Promise} Resolves: TODO
 * @return {module:http-api.MatrixError} Rejects: with an error response.
 */
MatrixClient.prototype.leave = function(roomId, callback) {
    return _membershipChange(this, roomId, undefined, "leave", undefined,
        callback);
};

/**
 * @param {string} roomId
 * @param {string} userId
 * @param {string} reason Optional.
 * @param {module:client.callback} callback Optional.
 * @return {module:client.Promise} Resolves: TODO
 * @return {module:http-api.MatrixError} Rejects: with an error response.
 */
MatrixClient.prototype.ban = function(roomId, userId, reason, callback) {
    return _membershipChange(this, roomId, userId, "ban", reason,
        callback);
};

/**
 * @param {string} roomId
 * @param {boolean} deleteRoom True to delete the room from the store on success.
 * Default: true.
 * @param {module:client.callback} callback Optional.
 * @return {module:client.Promise} Resolves: TODO
 * @return {module:http-api.MatrixError} Rejects: with an error response.
 */
MatrixClient.prototype.forget = function(roomId, deleteRoom, callback) {
    if (deleteRoom === undefined) {
        deleteRoom = true;
    }
    var promise = _membershipChange(this, roomId, undefined, "forget", undefined,
        callback);
    if (!deleteRoom) {
        return promise;
    }
    var self = this;
    return promise.then(function(response) {
        self.store.removeRoom(roomId);
        self.emit("deleteRoom", roomId);
        return response;
    });
};

/**
 * @param {string} roomId
 * @param {string} userId
 * @param {module:client.callback} callback Optional.
 * @return {module:client.Promise} Resolves: TODO
 * @return {module:http-api.MatrixError} Rejects: with an error response.
 */
MatrixClient.prototype.unban = function(roomId, userId, callback) {
    // unbanning = set their state to leave
    return _setMembershipState(
        this, roomId, userId, "leave", undefined, callback
    );
};

/**
 * @param {string} roomId
 * @param {string} userId
 * @param {string} reason Optional.
 * @param {module:client.callback} callback Optional.
 * @return {module:client.Promise} Resolves: TODO
 * @return {module:http-api.MatrixError} Rejects: with an error response.
 */
MatrixClient.prototype.kick = function(roomId, userId, reason, callback) {
    return _setMembershipState(
        this, roomId, userId, "leave", reason, callback
    );
};

/**
 * This is an internal method.
 * @param {MatrixClient} client
 * @param {string} roomId
 * @param {string} userId
 * @param {string} membershipValue
 * @param {string} reason
 * @param {module:client.callback} callback Optional.
 * @return {module:client.Promise} Resolves: TODO
 * @return {module:http-api.MatrixError} Rejects: with an error response.
 */
function _setMembershipState(client, roomId, userId, membershipValue, reason, 
                             callback) {
    if (utils.isFunction(reason)) { callback = reason; reason = undefined; }

    var path = utils.encodeUri(
        "/rooms/$roomId/state/m.room.member/$userId",
        { $roomId: roomId, $userId: userId}
    );

    return client._http.authedRequest(callback, "PUT", path, undefined, {
        membership: membershipValue,
        reason: reason
    });
}

/**
 * This is an internal method.
 * @param {MatrixClient} client
 * @param {string} roomId
 * @param {string} userId
 * @param {string} membership
 * @param {string} reason
 * @param {module:client.callback} callback Optional.
 * @return {module:client.Promise} Resolves: TODO
 * @return {module:http-api.MatrixError} Rejects: with an error response.
 */
function _membershipChange(client, roomId, userId, membership, reason, callback) {
    if (utils.isFunction(reason)) { callback = reason; reason = undefined; }

    var path = utils.encodeUri("/rooms/$room_id/$membership", {
        $room_id: roomId,
        $membership: membership
    });
    return client._http.authedRequest(
        callback, "POST", path, undefined, {
            user_id: userId,  // may be undefined e.g. on leave
            reason: reason
        }
    );
}

/**
 * Obtain a dict of actions which should be performed for this event according
 * to the push rules for this user.
 * @param {MatrixEvent} event The event to get push actions for.
 * @return {module:pushprocessor~PushAction} A dict of actions to perform.
 */
MatrixClient.prototype.getPushActionsForEvent = function(event) {
    if (event._pushActions === undefined) {
        var pushProcessor = new PushProcessor(this);
        event._pushActions = pushProcessor.actionsForEvent(event.event);
    }
    return event._pushActions;
};

// Profile operations
// ==================

/**
 * @param {string} userId
 * @param {string} info The kind of info to retrieve (e.g. 'displayname',
 * 'avatar_url').
 * @param {module:client.callback} callback Optional.
 * @return {module:client.Promise} Resolves: TODO
 * @return {module:http-api.MatrixError} Rejects: with an error response.
 */
MatrixClient.prototype.getProfileInfo = function(userId, info, callback) {
    if (utils.isFunction(info)) { callback = info; info = undefined; }

    var path = info ?
    utils.encodeUri("/profile/$userId/$info",
             { $userId: userId, $info: info }) :
    utils.encodeUri("/profile/$userId",
             { $userId: userId });
    return this._http.authedRequest(callback, "GET", path);
};

/**
 * @param {string} info The kind of info to set (e.g. 'avatar_url')
 * @param {Object} data The JSON object to set.
 * @param {module:client.callback} callback Optional.
 * @return {module:client.Promise} Resolves: TODO
 * @return {module:http-api.MatrixError} Rejects: with an error response.
 */
MatrixClient.prototype.setProfileInfo = function(info, data, callback) {
    var path = utils.encodeUri("/profile/$userId/$info", {
        $userId: this.credentials.userId,
        $info: info
    });
    return this._http.authedRequest(
        callback, "PUT", path, undefined, data
    );
};

/**
 * @param {string} name
 * @param {module:client.callback} callback Optional.
 * @return {module:client.Promise} Resolves: TODO
 * @return {module:http-api.MatrixError} Rejects: with an error response.
 */
MatrixClient.prototype.setDisplayName = function(name, callback) {
    return this.setProfileInfo(
        "displayname", { displayname: name }, callback
    );
};

/**
 * @param {string} url
 * @param {module:client.callback} callback Optional.
 * @return {module:client.Promise} Resolves: TODO
 * @return {module:http-api.MatrixError} Rejects: with an error response.
 */
MatrixClient.prototype.setAvatarUrl = function(url, callback) {
    return this.setProfileInfo(
        "avatar_url", { avatar_url: url }, callback
    );
};

/**
 * Turn an MXC URL into an HTTP one. <strong>This method is experimental and
 * may change.</strong>
 * @param {string} mxcUrl The MXC URL
 * @param {Number} width The desired width of the thumbnail.
 * @param {Number} height The desired height of the thumbnail.
 * @param {string} resizeMethod The thumbnail resize method to use, either
 * "crop" or "scale".
 * @param {Boolean} allowDirectLinks If true, return any non-mxc URLs
 * directly. Fetching such URLs will leak information about the user to
 * anyone they share a room with. If false, will return null for such URLs.
 * @return {?string} the avatar URL or null.
 */
MatrixClient.prototype.mxcUrlToHttp =
        function(mxcUrl, width, height, resizeMethod, allowDirectLinks) {
    return contentRepo.getHttpUriForMxc(
        this.baseUrl, mxcUrl, width, height, resizeMethod, allowDirectLinks
    );
};

/**
 * @param {module:client.callback} callback Optional.
 * @return {module:client.Promise} Resolves: TODO
 * @return {module:http-api.MatrixError} Rejects: with an error response.
 */
MatrixClient.prototype.getThreePids = function(callback) {
    var path = "/account/3pid";
    return this._http.authedRequestWithPrefix(
        callback, "GET", path, undefined, undefined, httpApi.PREFIX_V2_ALPHA
    );
};

/**
 * @param {Object} creds
 * @param {boolean} bind
 * @param {module:client.callback} callback Optional.
 * @return {module:client.Promise} Resolves: TODO
 * @return {module:http-api.MatrixError} Rejects: with an error response.
 */
MatrixClient.prototype.addThreePid = function(creds, bind, callback) {
    var path = "/account/3pid";
    var data = {
        'threePidCreds': creds,
        'bind': bind
    };
    return this._http.authedRequestWithPrefix(
        callback, "POST", path, null, data, httpApi.PREFIX_V2_ALPHA
    );
};

/**
 * Make a request to change your password.
 * @param {Object} authDict
 * @param {string} newPassword The new desired password.
 * @param {module:client.callback} callback Optional.
 * @return {module:client.Promise} Resolves: TODO
 * @return {module:http-api.MatrixError} Rejects: with an error response.
 */
MatrixClient.prototype.setPassword = function(authDict, newPassword, callback) {
    var path = "/account/password";
    var data = {
        'auth': authDict,
        'new_password': newPassword
    };

    return this._http.authedRequestWithPrefix(
        callback, "POST", path, null, data, httpApi.PREFIX_V2_ALPHA
    );
};

/**
 * @param {string} presence
 * @param {module:client.callback} callback Optional.
 * @return {module:client.Promise} Resolves: TODO
 * @return {module:http-api.MatrixError} Rejects: with an error response.
 * @throws If 'presence' isn't a valid presence enum value.
 */
MatrixClient.prototype.setPresence = function(presence, callback) {
    var path = utils.encodeUri("/presence/$userId/status", {
        $userId: this.credentials.userId
    });
    var validStates = ["offline", "online", "unavailable"];
    if (validStates.indexOf(presence) == -1) {
        throw new Error("Bad presence value: " + presence);
    }
    var content = {
        presence: presence
    };
    return this._http.authedRequest(
        callback, "PUT", path, undefined, content
    );
};

// Public (non-authed) operations
// ==============================

/**
 * @param {module:client.callback} callback Optional.
 * @return {module:client.Promise} Resolves: TODO
 * @return {module:http-api.MatrixError} Rejects: with an error response.
 */
MatrixClient.prototype.publicRooms = function(callback) {
    return this._http.authedRequest(callback, "GET", "/publicRooms");
};

/**
 * @param {module:client.callback} callback Optional.
 * @return {module:client.Promise} Resolves: TODO
 * @return {module:http-api.MatrixError} Rejects: with an error response.
 */
MatrixClient.prototype.loginFlows = function(callback) {
    return this._http.request(callback, "GET", "/login");
};

/**
 * @param {string} roomAlias
 * @param {module:client.callback} callback Optional.
 * @return {module:client.Promise} Resolves: TODO
 * @return {module:http-api.MatrixError} Rejects: with an error response.
 */
MatrixClient.prototype.resolveRoomAlias = function(roomAlias, callback) {
    var path = utils.encodeUri("/directory/room/$alias", {$alias: roomAlias});
    return this._http.request(callback, "GET", path);
};

/**
 * @param {string} roomId
 * @param {Number} limit
 * @param {module:client.callback} callback Optional.
 * @return {module:client.Promise} Resolves: TODO
 * @return {module:http-api.MatrixError} Rejects: with an error response.
 */
MatrixClient.prototype.roomInitialSync = function(roomId, limit, callback) {
    if (utils.isFunction(limit)) { callback = limit; limit = undefined; }
    var path = utils.encodeUri("/rooms/$roomId/initialSync",
        {$roomId: roomId}
    );
    if (!limit) {
        limit = 30;
    }
    return this._http.authedRequest(
        callback, "GET", path, { limit: limit }
    );
};

/**
 * @param {string} roomId
 * @param {module:client.callback} callback Optional.
 * @return {module:client.Promise} Resolves: TODO
 * @return {module:http-api.MatrixError} Rejects: with an error response.
 */
MatrixClient.prototype.roomState = function(roomId, callback) {
    var path = utils.encodeUri("/rooms/$roomId/state", {$roomId: roomId});
    return this._http.authedRequest(callback, "GET", path);
};

/**
 * Retrieve older messages from the given room and put them in the timeline.
 *
 * If this is called multiple times whilst a request is ongoing, the <i>same</i>
 * Promise will be returned. If there was a problem requesting scrollback, there
 * will be a small delay before another request can be made (to prevent tight-looping
 * when there is no connection).
 *
 * @param {Room} room The room to get older messages in.
 * @param {Integer} limit Optional. The maximum number of previous events to
 * pull in. Default: 30.
 * @param {module:client.callback} callback Optional.
 * @return {module:client.Promise} Resolves: Room. If you are at the beginning
 * of the timeline, <code>Room.oldState.paginationToken</code> will be
 * <code>null</code>.
 * @return {module:http-api.MatrixError} Rejects: with an error response.
 */
MatrixClient.prototype.scrollback = function(room, limit, callback) {
    if (utils.isFunction(limit)) { callback = limit; limit = undefined; }
    limit = limit || 30;
    var timeToWaitMs = 0;

    var info = this._ongoingScrollbacks[room.roomId] || {};
    if (info.promise) {
        return info.promise;
    }
    else if (info.errorTs) {
        var timeWaitedMs = Date.now() - info.errorTs;
        timeToWaitMs = Math.max(SCROLLBACK_DELAY_MS - timeWaitedMs, 0);
    }

    if (room.oldState.paginationToken === null) {
        return q(room); // already at the start.
    }
    // attempt to grab more events from the store first
    var numAdded = this.store.scrollback(room, limit).length;
    if (numAdded === limit) {
        // store contained everything we needed.
        return q(room);
    }
    // reduce the required number of events appropriately
    limit = limit - numAdded;

    var path = utils.encodeUri(
        "/rooms/$roomId/messages", {$roomId: room.roomId}
    );
    var params = {
        from: room.oldState.paginationToken,
        limit: limit,
        dir: 'b'
    };
    var defer = q.defer();
    info = {
        promise: defer.promise,
        errorTs: null
    };
    var self = this;
    // wait for a time before doing this request
    // (which may be 0 in order not to special case the code paths)
    q.delay(timeToWaitMs).then(function() {
        return self._http.authedRequest(callback, "GET", path, params);
    }).done(function(res) {
        var matrixEvents = utils.map(res.chunk, _PojoToMatrixEventMapper(self));
        room.addEventsToTimeline(matrixEvents, true);
        room.oldState.paginationToken = res.end;
        if (res.chunk.length === 0) {
            room.oldState.paginationToken = null;
        }
        self.store.storeEvents(room, matrixEvents, res.end, true);
        self._ongoingScrollbacks[room.roomId] = null;
        _resolve(callback, defer, room);
    }, function(err) {
        self._ongoingScrollbacks[room.roomId] = {
            errorTs: Date.now()
        };
        _reject(callback, defer, err);
    });
    this._ongoingScrollbacks[room.roomId] = info;
    return defer.promise;
};

/**
 * Take an EventContext, and back/forward-fill results.
 *
 * @param {module:models/event-context.EventContext} eventContext  context
 *    object to be updated
 * @param {Object}  opts
 * @param {boolean} opts.backwards  true to fill backwards, false to go forwards
 * @param {boolean} opts.limit      number of events to request
 *
 * @return {module:client.Promise} Resolves: updated EventContext object
 * @return {Error} Rejects: with an error response.
 */
MatrixClient.prototype.paginateEventContext = function(eventContext, opts) {
    // TODO: we should implement a backoff (as per scrollback()) to deal more
    // nicely with HTTP errors.
    opts = opts || {};
    var backwards = opts.backwards || false;

    var token = eventContext.getPaginateToken(backwards);
    if (!token) {
        // no more results.
        return q.reject(new Error("No paginate token"));
    }

    var dir = backwards ? 'b' : 'f';
    var pendingRequest = eventContext._paginateRequests[dir];

    if (pendingRequest) {
        // already a request in progress - return the existing promise
        return pendingRequest;
    }

    var path = utils.encodeUri(
        "/rooms/$roomId/messages", {$roomId: eventContext.getEvent().getRoomId()}
    );
    var params = {
        from: token,
        limit: ('limit' in opts) ? opts.limit : 30,
        dir: dir
    };

    var self = this;
    var promise =
        self._http.authedRequest(undefined, "GET", path, params
    ).then(function(res) {
        var token = res.end;
        if (res.chunk.length === 0) {
            token = null;
        } else {
            var matrixEvents = utils.map(res.chunk, self.getEventMapper());
            if (backwards) {
                // eventContext expects the events in timeline order, but
                // back-pagination returns them in reverse order.
                matrixEvents.reverse();
            }
            eventContext.addEvents(matrixEvents, backwards);
        }
        eventContext.setPaginateToken(token, backwards);
        return eventContext;
    }).finally(function() {
        eventContext._paginateRequests[dir] = null;
    });
    eventContext._paginateRequests[dir] = promise;

    return promise;
};

// Registration/Login operations
// =============================

/**
 * @param {string} loginType
 * @param {Object} data
 * @param {module:client.callback} callback Optional.
 * @return {module:client.Promise} Resolves: TODO
 * @return {module:http-api.MatrixError} Rejects: with an error response.
 */
MatrixClient.prototype.login = function(loginType, data, callback) {
    data.type = loginType;
    return this._http.authedRequest(
        callback, "POST", "/login", undefined, data
    );
};

/**
 * Register a guest account.
 * @param {Object=} opts Registration options
 * @param {Object} opts.body JSON HTTP body to provide.
 * @param {module:client.callback} callback Optional.
 * @return {module:client.Promise} Resolves: TODO
 * @return {module:http-api.MatrixError} Rejects: with an error response.
 */
MatrixClient.prototype.registerGuest = function(opts, callback) {
    opts = opts || {};
    opts.body = opts.body || {};

    return this._http.requestWithPrefix(
        callback, "POST", "/register", {
            kind: "guest"
        },
        opts.body, httpApi.PREFIX_V2_ALPHA
    );
};

/**
 * Peek into a room and receive updates about the room. This only works if the
 * history visibility for the room is world_readable.
 * @param {String} roomId The room to attempt to peek into.
 * @return {module:client.Promise} Resolves: Room object
 * @return {module:http-api.MatrixError} Rejects: with an error response.
 */
MatrixClient.prototype.peekInRoom = function(roomId) {
    if (this._peekSync) {
        this._peekSync.stopPeeking();
    }
    this._peekSync = new SyncApi(this);
    return this._peekSync.peek(roomId);
};

/**
 * Set r/w flags for guest access in a room.
 * @param {string} roomId The room to configure guest access in.
 * @param {Object} opts Options
 * @param {boolean} opts.allowJoin True to allow guests to join this room. This
 * implicitly gives guests write access. If false or not given, guests are
 * explicitly forbidden from joining the room.
 * @param {boolean} opts.allowRead True to set history visibility to
 * be world_readable. This gives guests read access *from this point forward*.
 * If false or not given, history visibility is not modified.
 * @return {module:client.Promise} Resolves: TODO
 * @return {module:http-api.MatrixError} Rejects: with an error response.
 */
MatrixClient.prototype.setGuestAccess = function(roomId, opts) {
    var writePromise = this.sendStateEvent(roomId, "m.room.guest_access", {
        guest_access: opts.allowJoin ? "can_join" : "forbidden"
    });

    var readPromise = q();
    if (opts.allowRead) {
        readPromise = this.sendStateEvent(roomId, "m.room.history_visibility", {
            history_visibility: "world_readable"
        });
    }

    return q.all(readPromise, writePromise);
};

/**
 * @param {string} username
 * @param {string} password
 * @param {string} sessionId
 * @param {Object} auth
 * @param {boolean} bindEmail
 * @param {string} guestAccessToken
 * @param {module:client.callback} callback Optional.
 * @return {module:client.Promise} Resolves: TODO
 * @return {module:http-api.MatrixError} Rejects: with an error response.
 */
MatrixClient.prototype.register = function(username, password,
                                           sessionId, auth, bindEmail, guestAccessToken,
                                           callback) {
    if (auth === undefined) { auth = {}; }
    if (sessionId) { auth.session = sessionId; }

    var params = {
        auth: auth
    };
    if (username !== undefined) { params.username = username; }
    if (password !== undefined) { params.password = password; }
    if (bindEmail !== undefined) { params.bind_email = bindEmail; }
    if (guestAccessToken !== undefined) { params.guest_access_token = guestAccessToken; }

    return this._http.requestWithPrefix(
        callback, "POST", "/register", undefined,
        params, httpApi.PREFIX_V2_ALPHA
    );
};

/**
 * @param {string} user
 * @param {string} password
 * @param {module:client.callback} callback Optional.
 * @return {module:client.Promise} Resolves: TODO
 * @return {module:http-api.MatrixError} Rejects: with an error response.
 */
MatrixClient.prototype.loginWithPassword = function(user, password, callback) {
    return this.login("m.login.password", {
        user: user,
        password: password
    }, callback);
};

/**
 * @param {string} relayState URL Callback after SAML2 Authentication
 * @param {module:client.callback} callback Optional.
 * @return {module:client.Promise} Resolves: TODO
 * @return {module:http-api.MatrixError} Rejects: with an error response.
 */
MatrixClient.prototype.loginWithSAML2 = function(relayState, callback) {
    return this.login("m.login.saml2", {
        relay_state: relayState
    }, callback);
};

/**
 * @param {string} redirectUrl The URL to redirect to after the HS
 * authenticates with CAS.
 * @return {string} The HS URL to hit to begin the CAS login process.
 */
MatrixClient.prototype.getCasLoginUrl = function(redirectUrl) {
    return this._http.getUrl("/login/cas/redirect", {
        "redirectUrl": redirectUrl
    }, httpApi.PREFIX_V1);
};

/**
 * @param {string} token Login token previously received from homeserver
 * @param {module:client.callback} callback Optional.
 * @return {module:client.Promise} Resolves: TODO
 * @return {module:http-api.MatrixError} Rejects: with an error response.
 */
MatrixClient.prototype.loginWithToken = function(token, callback) {
    return this.login("m.login.token", {
        token: token
    }, callback);
};

// Push operations
// ===============

/**
 * @param {module:client.callback} callback Optional.
 * @return {module:client.Promise} Resolves: TODO
 * @return {module:http-api.MatrixError} Rejects: with an error response.
 */
MatrixClient.prototype.pushRules = function(callback) {
    return this._http.authedRequest(callback, "GET", "/pushrules/");
};

/**
 * @param {string} scope
 * @param {string} kind
 * @param {string} ruleId
 * @param {Object} body
 * @param {module:client.callback} callback Optional.
 * @return {module:client.Promise} Resolves: TODO
 * @return {module:http-api.MatrixError} Rejects: with an error response.
 */
MatrixClient.prototype.addPushRule = function(scope, kind, ruleId, body, callback) {
    // NB. Scope not uri encoded because devices need the '/'
    var path = utils.encodeUri("/pushrules/" + scope + "/$kind/$ruleId", {
        $kind: kind,
        $ruleId: ruleId
    });
    return this._http.authedRequest(
        callback, "PUT", path, undefined, body
    );
};

/**
 * @param {string} scope
 * @param {string} kind
 * @param {string} ruleId
 * @param {module:client.callback} callback Optional.
 * @return {module:client.Promise} Resolves: TODO
 * @return {module:http-api.MatrixError} Rejects: with an error response.
 */
MatrixClient.prototype.deletePushRule = function(scope, kind, ruleId, callback) {
    // NB. Scope not uri encoded because devices need the '/'
    var path = utils.encodeUri("/pushrules/" + scope + "/$kind/$ruleId", {
        $kind: kind,
        $ruleId: ruleId
    });
    return this._http.authedRequest(callback, "DELETE", path);
};

/**
 * Perform a server-side search for messages containing the given text.
 * @param {Object} opts Options for the search.
 * @param {string} opts.query The text to query.
 * @param {string=} opts.keys The keys to search on. Defaults to all keys. One
 * of "content.body", "content.name", "content.topic".
 * @param {module:client.callback} callback Optional.
 * @return {module:client.Promise} Resolves: TODO
 * @return {module:http-api.MatrixError} Rejects: with an error response.
 */
MatrixClient.prototype.searchMessageText = function(opts, callback) {
    return this.search({
        body: {
            search_categories: {
                room_events: {
                    keys: opts.keys,
                    search_term: opts.query
                }
            }
        }
    }, callback);
};

/**
 * Perform a server-side search for room events.
 *
 * The returned promise resolves to an object containing the fields:
 *
 *  * {number}  count:       estimate of the number of results
 *  * {string}  next_batch:  token for back-pagination; if undefined, there are
 *                           no more results
 *  * {Array}   highlights:  a list of words to highlight from the stemming
 *                           algorithm
 *  * {Array}   results:     a list of results
 *
 * Each entry in the results list is a {module:models/search-result.SearchResult}.
 *
 * @param {Object} opts
 * @param {string} opts.term     the term to search for
 * @param {Object} opts.filter   a JSON filter object to pass in the request
 * @return {module:client.Promise} Resolves: result object
 * @return {module:http-api.MatrixError} Rejects: with an error response.
 */
MatrixClient.prototype.searchRoomEvents = function(opts) {
    // TODO: support groups

    var body = {
        search_categories: {
            room_events: {
                search_term: opts.term,
                filter: opts.filter,
                order_by: "recent",
                event_context: {
                    before_limit: 1,
                    after_limit: 1,
                    include_profile: true,
                }
            }
        }
    };

    var searchResults = {
        _query: body,
        results: [],
        highlights: [],
    };

    return this.search({body: body}).then(
        this._processRoomEventsSearch.bind(this, searchResults)
    );
};

/**
 * Take a result from an earlier searchRoomEvents call, and backfill results.
 *
 * @param  {object} searchResults  the results object to be updated
 * @return {module:client.Promise} Resolves: updated result object
 * @return {Error} Rejects: with an error response.
 */
MatrixClient.prototype.backPaginateRoomEventsSearch = function(searchResults) {
    // TODO: we should implement a backoff (as per scrollback()) to deal more
    // nicely with HTTP errors.

    if (!searchResults.next_batch) {
        return q.reject(new Error("Cannot backpaginate event search any further"));
    }

    if (searchResults.pendingRequest) {
        // already a request in progress - return the existing promise
        return searchResults.pendingRequest;
    }

    var searchOpts = {
        body: searchResults._query,
        next_batch: searchResults.next_batch,
    };

    var promise = this.search(searchOpts).then(
        this._processRoomEventsSearch.bind(this, searchResults)
    ).finally(function() {
        searchResults.pendingRequest = null;
    });
    searchResults.pendingRequest = promise;

    return promise;
};

/**
 * helper for searchRoomEvents and backPaginateRoomEventsSearch. Processes the
 * response from the API call and updates the searchResults
 *
 * @param {Object} searchResults
 * @param {Object} response
 * @return {Object} searchResults
 * @private
 */
MatrixClient.prototype._processRoomEventsSearch = function(searchResults, response) {
    var room_events = response.search_categories.room_events;

    searchResults.count = room_events.count;
    searchResults.next_batch = room_events.next_batch;

    // combine the highlight list with our existing list; build an object
    // to avoid O(N^2) fail
    var highlights = {};
    room_events.highlights.forEach(function(hl) { highlights[hl] = 1; });
    searchResults.highlights.forEach(function(hl) { highlights[hl] = 1; });

    // turn it back into a list.
    searchResults.highlights = Object.keys(highlights);

    // append the new results to our existing results
    for (var i = 0; i < room_events.results.length; i++) {
        var sr = SearchResult.fromJson(room_events.results[i], this.getEventMapper());
        searchResults.results.push(sr);
    }
    return searchResults;
};

/**
 * Perform a server-side search.
 * @param {Object} opts
 * @param {string} opts.next_batch the batch token to pass in the query string
 * @param {Object} opts.body the JSON object to pass to the request body.
 * @param {module:client.callback} callback Optional.
 * @return {module:client.Promise} Resolves: TODO
 * @return {module:http-api.MatrixError} Rejects: with an error response.
 */
MatrixClient.prototype.search = function(opts, callback) {
    var queryparams = {};
    if (opts.next_batch) {
        queryparams.next_batch = opts.next_batch;
    }
    return this._http.authedRequest(
        callback, "POST", "/search", queryparams, opts.body
    );
};


/**
 * Populate the store with rooms the user has left.
 * @return {module:client.Promise} Resolves: TODO - Resolved when the rooms have
 * been added to the data store.
 * @return {module:http-api.MatrixError} Rejects: with an error response.
 */
MatrixClient.prototype.syncLeftRooms = function() {
    // Guard against multiple calls whilst ongoing and multiple calls post success
    if (this._syncedLeftRooms) {
        return q([]); // don't call syncRooms again if it succeeded.
    }
    if (this._syncLeftRoomsPromise) {
        return this._syncLeftRoomsPromise; // return the ongoing request
    }
    var self = this;
    var syncApi = new SyncApi(this);
    this._syncLeftRoomsPromise = syncApi.syncLeftRooms();

    // cleanup locks
    this._syncLeftRoomsPromise.then(function(res) {
        console.log("Marking success of sync left room request");
        self._syncedLeftRooms = true; // flip the bit on success
    }).finally(function() {
        self._syncLeftRoomsPromise = null; // cleanup ongoing request state
    });

    return this._syncLeftRoomsPromise;
};


/**
 * Create a new filter.
 * @param {Object} content The HTTP body for the request
 * @return {Filter} Resolves to a Filter object.
 * @return {module:http-api.MatrixError} Rejects: with an error response.
 */
MatrixClient.prototype.createFilter = function(content) {
    var self = this;
    var path = utils.encodeUri("/user/$userId/filter", {
        $userId: this.credentials.userId
    });
    return this._http.authedRequestWithPrefix(
        undefined, "POST", path, undefined, content, httpApi.PREFIX_V2_ALPHA
    ).then(function(response) {
        // persist the filter
        var filter = Filter.fromJson(
            self.credentials.userId, response.filter_id, content
        );
        self.store.storeFilter(filter);
        return filter;
    });
};

/**
 * Retrieve a filter.
 * @param {string} userId The user ID of the filter owner
 * @param {string} filterId The filter ID to retrieve
 * @param {boolean} allowCached True to allow cached filters to be returned.
 * Default: True.
 * @return {module:client.Promise} Resolves: TODO
 * @return {module:http-api.MatrixError} Rejects: with an error response.
 */
MatrixClient.prototype.getFilter = function(userId, filterId, allowCached) {
    if (allowCached) {
        var filter = this.store.getFilter(userId, filterId);
        if (filter) {
            return q(filter);
        }
    }

    var self = this;
    var path = utils.encodeUri("/user/$userId/filter/$filterId", {
        $userId: userId,
        $filterId: filterId
    });

    return this._http.authedRequestWithPrefix(
        undefined, "GET", path, undefined, undefined, httpApi.PREFIX_V2_ALPHA
    ).then(function(response) {
        // persist the filter
        var filter = Filter.fromJson(
            userId, filterId, response
        );
        self.store.storeFilter(filter);
        return filter;
    });
};


// VoIP operations
// ===============

/**
 * @param {module:client.callback} callback Optional.
 * @return {module:client.Promise} Resolves: TODO
 * @return {module:http-api.MatrixError} Rejects: with an error response.
 */
MatrixClient.prototype.turnServer = function(callback) {
    return this._http.authedRequest(callback, "GET", "/voip/turnServer");
};

/**
 * Get the TURN servers for this home server.
 * @return {Array<Object>} The servers or an empty list.
 */
MatrixClient.prototype.getTurnServers = function() {
    return this._turnServers || [];
};

/**
 * @return {boolean} true if there is a valid access_token for this client.
 */
MatrixClient.prototype.isLoggedIn = function() {
    return this._http.opts.accessToken !== undefined;
};


// Higher level APIs
// =================

// TODO: stuff to handle:
//   local echo
//   event dup suppression? - apparently we should still be doing this
//   tracking current display name / avatar per-message
//   pagination
//   re-sending (including persisting pending messages to be sent)
//   - Need a nice way to callback the app for arbitrary events like
//     displayname changes
//   due to ambiguity (or should this be on a chat-specific layer)?
//   reconnect after connectivity outages


/**
 * High level helper method to call initialSync, emit the resulting events,
 * and then start polling the eventStream for new events. To listen for these
 * events, add a listener for {@link module:client~MatrixClient#event:"event"}
 * via {@link module:client~MatrixClient#on}.
 * @param {Object=} opts Options to apply when syncing.
 * @param {Number=} opts.initialSyncLimit The event <code>limit=</code> to apply
 * to initial sync. Default: 8.
 * @param {Boolean=} opts.includeArchivedRooms True to put <code>archived=true</code>
 * on the <code>/initialSync</code> request. Default: false.
 * @param {Boolean=} opts.resolveInvitesToProfiles True to do /profile requests
 * on every invite event if the displayname/avatar_url is not known for this user ID.
 * Default: false.
 * @param {String=} opts.pendingEventOrdering Controls where pending messages appear
 * in a room's timeline. If "<b>chronological</b>", messages will appear in the timeline
 * when the call to <code>sendEvent</code> was made. If "<b>end</b>", pending messages
 * will always appear at the end of the timeline (multiple pending messages will be sorted
 * chronologically). Default: "chronological".
 * @param {Number=} opts.pollTimeout The number of milliseconds to wait on /events.
 * Default: 30000 (30 seconds).
 */
MatrixClient.prototype.startClient = function(opts) {
    if (this.clientRunning) {
        // client is already running.
        return;
    }
    this.clientRunning = true;
    // backwards compat for when 'opts' was 'historyLen'.
    if (typeof opts === "number") {
        opts = {
            initialSyncLimit: opts
        };
    }

    if (CRYPTO_ENABLED && this.sessionStore !== null) {
        this.uploadKeys(5);
    }

    // periodically poll for turn servers if we support voip
    checkTurnServers(this);

    var syncApi = new SyncApi(this, opts);
    syncApi.sync();
};

/**
 * High level helper method to stop the client from polling and allow a
 * clean shutdown.
 */
MatrixClient.prototype.stopClient = function() {
    this.clientRunning = false;
    // TODO: f.e. Room => self.store.storeRoom(room) ?
    // TODO: Actually stop the SyncApi
};

function setupCallEventHandler(client) {
    var candidatesByCall = {
        // callId: [Candidate]
    };

    // Maintain a buffer of events before the client has synced for the first time.
    // This buffer will be inspected to see if we should send incoming call
    // notifications. It needs to be buffered to correctly determine if an
    // incoming call has had a matching answer/hangup.
    var callEventBuffer = [];
    var isClientPrepared = false;
    client.on("sync", function(state) {
        if (state === "PREPARED") {
            isClientPrepared = true;
            var ignoreCallIds = {}; // Set<String>
            // inspect the buffer and mark all calls which have been answered
            // or hung up before passing them to the call event handler.
            for (var i = callEventBuffer.length - 1; i >= 0; i--) {
                var ev = callEventBuffer[i];
                if (ev.getType() === "m.call.answer" ||
                        ev.getType() === "m.call.hangup") {
                    ignoreCallIds[ev.getContent().call_id] = "yep";
                }
            }
            // now loop through the buffer chronologically and inject them
            callEventBuffer.forEach(function(e) {
                if (ignoreCallIds[e.getContent().call_id]) {
                    return;
                }
                callEventHandler(e);
            });
            callEventBuffer = [];
        }
    });

    client.on("event", function(event) {
        if (!isClientPrepared) {
            if (event.getType().indexOf("m.call.") === 0) {
                callEventBuffer.push(event);
            }
            return;
        }
        callEventHandler(event);
    });

    function callEventHandler(event) {
        if (event.getType().indexOf("m.call.") !== 0) {
            return; // not a call event
        }
        var content = event.getContent();
        var call = content.call_id ? client.callList[content.call_id] : undefined;
        var i;
        //console.log("RECV %s content=%s", event.getType(), JSON.stringify(content));

        if (event.getType() === "m.call.invite") {
            if (event.getSender() === client.credentials.userId) {
                return; // ignore invites you send
            }

            if (event.getAge() > content.lifetime) {
                return; // expired call
            }

            if (call && call.state === "ended") {
                return; // stale/old invite event
            }
            if (call) {
                console.log(
                    "WARN: Already have a MatrixCall with id %s but got an " +
                    "invite. Clobbering.",
                    content.call_id
                );
            }

            call = webRtcCall.createNewMatrixCall(client, event.getRoomId());
            if (!call) {
                console.log(
                    "Incoming call ID " + content.call_id + " but this client " +
                    "doesn't support WebRTC"
                );
                // don't hang up the call: there could be other clients
                // connected that do support WebRTC and declining the
                // the call on their behalf would be really annoying.
                return;
            }

            call.callId = content.call_id;
            call._initWithInvite(event);
            client.callList[call.callId] = call;

            // if we stashed candidate events for that call ID, play them back now
            if (candidatesByCall[call.callId]) {
                for (i = 0; i < candidatesByCall[call.callId].length; i++) {
                    call._gotRemoteIceCandidate(
                        candidatesByCall[call.callId][i]
                    );
                }
            }

            // Were we trying to call that user (room)?
            var existingCall;
            var existingCalls = utils.values(client.callList);
            for (i = 0; i < existingCalls.length; ++i) {
                var thisCall = existingCalls[i];
                if (call.room_id === thisCall.room_id &&
                        thisCall.direction === 'outbound' &&
                        (["wait_local_media", "create_offer", "invite_sent"].indexOf(
                            thisCall.state) !== -1)) {
                    existingCall = thisCall;
                    break;
                }
            }

            if (existingCall) {
                // If we've only got to wait_local_media or create_offer and
                // we've got an invite, pick the incoming call because we know
                // we haven't sent our invite yet otherwise, pick whichever
                // call has the lowest call ID (by string comparison)
                if (existingCall.state === 'wait_local_media' ||
                        existingCall.state === 'create_offer' ||
                        existingCall.callId > call.callId) {
                    console.log(
                        "Glare detected: answering incoming call " + call.callId +
                        " and canceling outgoing call " + existingCall.callId
                    );
                    existingCall._replacedBy(call);
                    call.answer();
                }
                else {
                    console.log(
                        "Glare detected: rejecting incoming call " + call.callId +
                        " and keeping outgoing call " + existingCall.callId
                    );
                    call.hangup();
                }
            }
            else {
                client.emit("Call.incoming", call);
            }
        }
        else if (event.getType() === 'm.call.answer') {
            if (!call) {
                return;
            }
            if (event.getSender() === client.credentials.userId) {
                if (call.state === 'ringing') {
                    call._onAnsweredElsewhere(content);
                }
            }
            else {
                call._receivedAnswer(content);
            }
        }
        else if (event.getType() === 'm.call.candidates') {
            if (event.getSender() === client.credentials.userId) {
                return;
            }
            if (!call) {
                // store the candidates; we may get a call eventually.
                if (!candidatesByCall[content.call_id]) {
                    candidatesByCall[content.call_id] = [];
                }
                candidatesByCall[content.call_id] = candidatesByCall[
                    content.call_id
                ].concat(content.candidates);
            }
            else {
                for (i = 0; i < content.candidates.length; i++) {
                    call._gotRemoteIceCandidate(content.candidates[i]);
                }
            }
        }
        else if (event.getType() === 'm.call.hangup') {
            // Note that we also observe our own hangups here so we can see
            // if we've already rejected a call that would otherwise be valid
            if (!call) {
                // if not live, store the fact that the call has ended because
                // we're probably getting events backwards so
                // the hangup will come before the invite
                call = webRtcCall.createNewMatrixCall(client, event.getRoomId());
                if (call) {
                    call.callId = content.call_id;
                    call._initWithHangup(event);
                    client.callList[content.call_id] = call;
                }
            }
            else {
                if (call.state !== 'ended') {
                    call._onHangupReceived(content);
                    delete client.callList[content.call_id];
                }
            }
        }
    }
}

function checkTurnServers(client) {
    if (!client._supportsVoip) {
        return;
    }
    if (client.isGuest()) {
        return; // guests can't access TURN servers
    }

    client.turnServer().done(function(res) {
        if (res.uris) {
            console.log("Got TURN URIs: " + res.uris + " refresh in " +
                res.ttl + " secs");
            // map the response to a format that can be fed to
            // RTCPeerConnection
            var servers = {
                urls: res.uris,
                username: res.username,
                credential: res.password
            };
            client._turnServers = [servers];
            // re-fetch when we're about to reach the TTL
            setTimeout(function() { checkTurnServers(client); },
                (res.ttl || (60 * 60)) * 1000 * 0.9
            );
        }
    }, function(err) {
        console.error("Failed to get TURN URIs");
        setTimeout(function() { checkTurnServers(client); }, 60000);
    });
}

function _reject(callback, defer, err) {
    if (callback) {
        callback(err);
    }
    defer.reject(err);
}

function _resolve(callback, defer, res) {
    if (callback) {
        callback(null, res);
    }
    defer.resolve(res);
}

function _PojoToMatrixEventMapper(client) {
    function mapper(plainOldJsObject) {
        var event = new MatrixEvent(plainOldJsObject);
        if (event.getType() === "m.room.encrypted") {
            return _decryptMessage(client, event);
        } else {
            return event;
        }
    }
    return mapper;
}

/**
 * @return {Function}
 */
MatrixClient.prototype.getEventMapper = function() {
    return _PojoToMatrixEventMapper(this);
};

// Identity Server Operations
// ==========================

/**
 * @param {string} email
 * @param {string} clientSecret
 * @param {string} sendAttempt
 * @param {string} nextLink Optional
 * @param {module:client.callback} callback Optional.
 * @return {module:client.Promise} Resolves: TODO
 * @return {module:http-api.MatrixError} Rejects: with an error response.
 */
MatrixClient.prototype.requestEmailToken = function(email, clientSecret,
                                                    sendAttempt, nextLink, callback) {
    var params = {
        client_secret: clientSecret,
        email: email,
        send_attempt: sendAttempt,
        next_link: nextLink
    };
    return this._http.idServerRequest(
        callback, "POST", "/validate/email/requestToken",
        params, httpApi.PREFIX_IDENTITY_V1
    ).then(function(res) {
        if (typeof res === "string") {
            return JSON.parse(res);
        }
        return res;
    });
};

/**
 * Generates a random string suitable for use as a client secret. <strong>This
 * method is experimental and may change.</strong>
 * @return {string} A new client secret
 */
MatrixClient.prototype.generateClientSecret = function() {
    var ret = "";
    var chars = "ABCDEFGHIJKLMNOPQRSTUVWXYZabcdefghijklmnopqrstuvwxyz0123456789";

    for (var i = 0; i < 32; i++) {
        ret += chars.charAt(Math.floor(Math.random() * chars.length));
    }

    return ret;
};

/** */
module.exports.MatrixClient = MatrixClient;
/** */
module.exports.CRYPTO_ENABLED = CRYPTO_ENABLED;

// MatrixClient Event JSDocs

/**
 * Fires whenever the SDK receives a new event.
 * @event module:client~MatrixClient#"event"
 * @param {MatrixEvent} event The matrix event which caused this event to fire.
 * @example
 * matrixClient.on("event", function(event){
 *   var sender = event.getSender();
 * });
 */

/**
 * Fires whenever the SDK's syncing state is updated. The state can be one of:
 * <ul>
 * <li>PREPARED : The client has synced with the server at least once and is
 * ready for methods to be called on it. This will be immediately followed by
 * a state of SYNCING. <i>This is the equivalent of "syncComplete" in the
 * previous API.</i></li>
 * <li>SYNCING : The client is currently polling for new events from the server.
 * This will be called <i>after</i> processing latest events from a sync.</li>
 * <li>ERROR : The client has had a problem syncing with the server. If this is
 * called <i>before</i> PREPARED then there was a problem performing the initial
 * sync. If this is called <i>after</i> PREPARED then there was a problem polling
 * the server for updates. This may be called multiple times even if the state is
 * already ERROR. <i>This is the equivalent of "syncError" in the previous
 * API.</i></li>
 * </ul>
 * State transition diagram:
 * <pre>
 *              +----->PREPARED -------> SYNCING <--+
 *              |        ^                  |       |
 *   null ------+        |  +---------------+       |
 *              |        |  V                       |
 *              +------->ERROR ---------------------+
 *
 * NB: 'null' will never be emitted by this event.
 * </pre>
 * Transitions:
 * <ul>
 * <li><code>null -> PREPARED</code> : Occurs when the initial sync is completed
 * first time. This involves setting up filters and obtaining push rules.
 * <li><code>null -> ERROR</code> : Occurs when the initial sync failed first time.
 * <li><code>ERROR -> PREPARED</code> : Occurs when the initial sync succeeds
 * after previously failing.
 * <li><code>PREPARED -> SYNCING</code> : Occurs immediately after transitioning
 * to PREPARED. Starts listening for live updates rather than catching up.
 * <li><code>SYNCING -> ERROR</code> : Occurs the first time a client cannot perform a
 * live update.
 * <li><code>ERROR -> SYNCING</code> : Occurs when the client has performed a
 * live update after having previously failed.
 * <li><code>ERROR -> ERROR</code> : Occurs when the client has failed to sync
 * for a second time or more.</li>
 * <li><code>SYNCING -> SYNCING</code> : Occurs when the client has performed a live
 * update. This is called <i>after</i> processing.</li>
 * </ul>
 *
 * @event module:client~MatrixClient#"sync"
 * @param {string} state An enum representing the syncing state. One of "PREPARED",
 * "SYNCING", "ERROR".
 * @param {?string} prevState An enum representing the previous syncing state.
 * One of "PREPARED", "SYNCING", "ERROR" <b>or null</b>.
 * @param {?Object} data Data about this transition.
 * @param {MatrixError} data.err The matrix error if <code>state=ERROR</code>.
 * @example
 * matrixClient.on("sync", function(state, prevState, data) {
 *   switch (state) {
 *     case "ERROR":
 *       // update UI to say "Connection Lost"
 *       break;
 *     case "SYNCING":
 *       // update UI to remove any "Connection Lost" message
 *       break;
 *     case "PREPARED":
 *       // the client instance is ready to be queried.
 *       var rooms = matrixClient.getRooms();
 *       break;
 *   }
 * });
 */

 /**
 * Fires whenever a new Room is added. This will fire when you are invited to a
 * room, as well as when you join a room. <strong>This event is experimental and
 * may change.</strong>
 * @event module:client~MatrixClient#"Room"
 * @param {Room} room The newly created, fully populated room.
 * @example
 * matrixClient.on("Room", function(room){
 *   var roomId = room.roomId;
 * });
 */

 /**
 * Fires whenever a Room is removed. This will fire when you forget a room.
 * <strong>This event is experimental and may change.</strong>
 * @event module:client~MatrixClient#"deleteRoom"
 * @param {string} roomId The deleted room ID.
 * @example
 * matrixClient.on("deleteRoom", function(roomId){
 *   // update UI from getRooms()
 * });
 */

/**
 * Fires whenever an incoming call arrives.
 * @event module:client~MatrixClient#"Call.incoming"
 * @param {module:webrtc/call~MatrixCall} call The incoming call.
 * @example
 * matrixClient.on("Call.incoming", function(call){
 *   call.answer(); // auto-answer
 * });
 */

// EventEmitter JSDocs

/**
 * The {@link https://nodejs.org/api/events.html|EventEmitter} class.
 * @external EventEmitter
 * @see {@link https://nodejs.org/api/events.html}
 */

/**
 * Adds a listener to the end of the listeners array for the specified event.
 * No checks are made to see if the listener has already been added. Multiple
 * calls passing the same combination of event and listener will result in the
 * listener being added multiple times.
 * @function external:EventEmitter#on
 * @param {string} event The event to listen for.
 * @param {Function} listener The function to invoke.
 * @return {EventEmitter} for call chaining.
 */

/**
 * Alias for {@link external:EventEmitter#on}.
 * @function external:EventEmitter#addListener
 * @param {string} event The event to listen for.
 * @param {Function} listener The function to invoke.
 * @return {EventEmitter} for call chaining.
 */

/**
 * Adds a <b>one time</b> listener for the event. This listener is invoked only
 * the next time the event is fired, after which it is removed.
 * @function external:EventEmitter#once
 * @param {string} event The event to listen for.
 * @param {Function} listener The function to invoke.
 * @return {EventEmitter} for call chaining.
 */

/**
 * Remove a listener from the listener array for the specified event.
 * <b>Caution:</b> changes array indices in the listener array behind the
 * listener.
 * @function external:EventEmitter#removeListener
 * @param {string} event The event to listen for.
 * @param {Function} listener The function to invoke.
 * @return {EventEmitter} for call chaining.
 */

/**
 * Removes all listeners, or those of the specified event. It's not a good idea
 * to remove listeners that were added elsewhere in the code, especially when
 * it's on an emitter that you didn't create (e.g. sockets or file streams).
 * @function external:EventEmitter#removeAllListeners
 * @param {string} event Optional. The event to remove listeners for.
 * @return {EventEmitter} for call chaining.
 */

/**
 * Execute each of the listeners in order with the supplied arguments.
 * @function external:EventEmitter#emit
 * @param {string} event The event to emit.
 * @param {Function} listener The function to invoke.
 * @return {boolean} true if event had listeners, false otherwise.
 */

/**
 * By default EventEmitters will print a warning if more than 10 listeners are
 * added for a particular event. This is a useful default which helps finding
 * memory leaks. Obviously not all Emitters should be limited to 10. This
 * function allows that to be increased. Set to zero for unlimited.
 * @function external:EventEmitter#setMaxListeners
 * @param {Number} n The max number of listeners.
 * @return {EventEmitter} for call chaining.
 */

// MatrixClient Callback JSDocs

/**
 * The standard MatrixClient callback interface. Functions which accept this
 * will specify 2 return arguments. These arguments map to the 2 parameters
 * specified in this callback.
 * @callback module:client.callback
 * @param {Object} err The error value, the "rejected" value or null.
 * @param {Object} data The data returned, the "resolved" value.
 */

 /**
  * {@link https://github.com/kriskowal/q|A promise implementation (Q)}. Functions
  * which return this will specify 2 return arguments. These arguments map to the
  * "onFulfilled" and "onRejected" values of the Promise.
  * @typedef {Object} Promise
  * @static
  * @property {Function} then promise.then(onFulfilled, onRejected, onProgress)
  * @property {Function} catch promise.catch(onRejected)
  * @property {Function} finally promise.finally(callback)
  * @property {Function} done promise.done(onFulfilled, onRejected, onProgress)
  */<|MERGE_RESOLUTION|>--- conflicted
+++ resolved
@@ -192,13 +192,17 @@
 };
 
 /**
-<<<<<<< HEAD
  * Get the domain for this client's MXID
- * @return {string} Domain of this MXID
+ * @return {?string} Domain of this MXID
  */
 MatrixClient.prototype.getDomain = function() {
-    return this.credentials.userId.split(':')[0];
-=======
+    if (this.credentials && this.credentials.userId) {
+        return this.credentials.userId.split(':')[0];
+    }
+    return null;
+};
+
+/**
  * Get the access token associated with this account.
  * @return {?String} The access_token or null
  */
@@ -208,14 +212,13 @@
 
 /**
  * Get the local part of the current user ID e.g. "foo" in "@foo:bar".
- * @return {?String} The user ID localpart or null.
+ * @return {?string} The user ID localpart or null.
  */
 MatrixClient.prototype.getUserIdLocalpart = function() {
     if (this.credentials && this.credentials.userId) {
         return this.credentials.userId.split(":")[0].substring(1);
     }
     return null;
->>>>>>> a79270b8
 };
 
 /**
