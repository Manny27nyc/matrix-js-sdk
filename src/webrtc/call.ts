--- conflicted
+++ resolved
@@ -356,17 +356,6 @@
 
     getOpponentMember() {
         return this.opponentMember;
-<<<<<<< HEAD
-=======
-    }
-
-    private queueMediaOperation(queueId: MediaQueueId, operation: () => any) {
-        if (this.mediaPromises[queueId] !== undefined) {
-            this.mediaPromises[queueId] = this.mediaPromises[queueId].then(operation, operation);
-        } else {
-            this.mediaPromises[queueId] = Promise.resolve(operation());
-        }
->>>>>>> 52ed0f86
     }
 
     /**
@@ -673,13 +662,10 @@
         }
         this.updateMuteStatus();
 
-<<<<<<< HEAD
         if (!onHold) {
             this.playRemoteAudio();
         }
 
-=======
->>>>>>> 52ed0f86
         this.emit(CallEvent.RemoteHoldUnhold, this.remoteOnHold);
     }
 
@@ -1051,10 +1037,6 @@
         if (description.type === 'answer') {
             // whenever we get an answer back, clear the flag we set whilst trying to un-hold
             // the other party: the state of the channels now reflects reality
-<<<<<<< HEAD
-=======
-            //nope, this doesnt work either
->>>>>>> 52ed0f86
             this.unholdingRemote = false;
         }
 
