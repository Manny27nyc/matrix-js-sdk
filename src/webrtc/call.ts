--- conflicted
+++ resolved
@@ -129,11 +129,8 @@
 
     AssertedIdentityChanged = 'asserted_identity_changed',
 
-<<<<<<< HEAD
     DataChannel = 'datachannel',
-=======
     LengthChanged = 'length_changed'
->>>>>>> 2cdf5629
 }
 
 export enum CallErrorCode {
